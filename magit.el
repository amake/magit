;;; magit.el --- control Git from Emacs

;; Copyright (C) 2010 Aaron Culich.
;; Copyright (C) 2010 Alan Falloon.
;; Copyright (C) 2008, 2010 Alex Ott.
;; Copyright (C) 2008, 2009, 2010 Alexey Voinov.
;; Copyright (C) 2010 Ben Walton.
;; Copyright (C) 2010 Chris Bernard.
;; Copyright (C) 2010 Christian Kluge.
;; Copyright (C) 2008 Daniel Farina.
;; Copyright (C) 2010 David Abrahams.
;; Copyright (C) 2009 David Wallin.
;; Copyright (C) 2009, 2010 Hannu Koivisto.
;; Copyright (C) 2009 Ian Eure.
;; Copyright (C) 2009 Jesse Alama.
;; Copyright (C) 2009 John Wiegley.
;; Copyright (C) 2010 Leo.
;; Copyright (C) 2008, 2009 Marcin Bachry.
;; Copyright (C) 2008, 2009 Marius Vollmer.
;; Copyright (C) 2010 Mark Hepburn.
;; Copyright (C) 2010 Moritz Bunkus.
;; Copyright (C) 2010 Nathan Weizenbaum.
;; Copyright (C) 2010 Oscar Fuentes.
;; Copyright (C) 2009 Pavel Holejsovsky.
;; Copyright (C) 2011-2012 Peter J Weisberg
;; Copyright (C) 2009, 2010 Phil Jackson.
;; Copyright (C) 2010 Philip Weaver.
;; Copyright (C) 2010 Ramkumar Ramachandra.
;; Copyright (C) 2010 Remco van 't Veer.
;; Copyright (C) 2009 René Stadler.
;; Copyright (C) 2010 Robin Green.
;; Copyright (C) 2010 Roger Crew.
;; Copyright (C) 2009, 2010, 2011 Rémi Vanicat.
;; Copyright (C) 2010 Sean Bryant.
;; Copyright (C) 2009, 2011 Steve Purcell.
;; Copyright (C) 2010 Timo Juhani Lindfors.
;; Copyright (C) 2010, 2011 Yann Hodique.
;; Copyright (C) 2010 Ævar Arnfjörð Bjarmason.
;; Copyright (C) 2010 Óscar Fuentes.

;; Original Author: Marius Vollmer <marius.vollmer@nokia.com>
;; Former Maintainer: Phil Jackson <phil@shellarchive.co.uk>
;; Maintenance Group: https://github.com/organizations/magit/teams/53130
;;   Currently composed of:
;;   - Phil Jackson
;;   - Peter J Weisberg
;;   - Yann Hodique
;;   - Rémi Vanicat
;; Version: @GIT_DEV_VERSION@
;; Keywords: tools

;;
;; Magit is free software; you can redistribute it and/or modify it
;; under the terms of the GNU General Public License as published by
;; the Free Software Foundation; either version 3, or (at your option)
;; any later version.
;;
;; Magit is distributed in the hope that it will be useful, but WITHOUT
;; ANY WARRANTY; without even the implied warranty of MERCHANTABILITY
;; or FITNESS FOR A PARTICULAR PURPOSE.  See the GNU General Public
;; License for more details.
;;
;; You should have received a copy of the GNU General Public License
;; along with Magit.  If not, see <http://www.gnu.org/licenses/>.

;;; Commentary:

;; Invoking the magit-status function will show a buffer with the
;; status of the current git repository and its working tree.  That
;; buffer offers key bindings for manipulating the status in simple
;; ways.
;;
;; The status buffer mainly shows the difference between the working
;; tree and the index, and the difference between the index and the
;; current HEAD.  You can add individual hunks from the working tree
;; to the index, and you can commit the index.
;;
;; See the Magit User Manual for more information.

;;; Code:

(eval-when-compile (require 'cl))
(require 'log-edit)
(require 'easymenu)
(require 'diff-mode)

;; Silences byte-compiler warnings
(eval-and-compile
  (unless (fboundp 'declare-function) (defmacro declare-function (&rest args))))

(eval-when-compile  (require 'view))
(declare-function view-mode 'view)
(eval-when-compile (require 'iswitchb))
(eval-when-compile (require 'ido))
(eval-when-compile (require 'ediff))

;; Dummy to be used by the defcustoms when first loading the file.
(eval-when (load eval)
  (defalias 'magit-set-variable-and-refresh 'set-default))

;;; Code:
(defgroup magit nil
  "Controlling Git from Emacs."
  :prefix "magit-"
  :group 'tools)

(defcustom magit-git-executable "git"
  "The name of the Git executable."
  :group 'magit
  :type 'string)

(defcustom magit-gitk-executable (concat (file-name-directory magit-git-executable)
                                         "gitk")
  "The name of the Gitk executable."
  :group 'magit
  :type 'string)

(defcustom magit-git-standard-options '("--no-pager")
  "Standard options when running Git."
  :group 'magit
  :type '(repeat string))

(defcustom magit-repo-dirs nil
  "Directories containing Git repositories.
Magit will look into these directories for Git repositories and
offer them as choices for `magit-status'."
  :group 'magit
  :type '(repeat string))

(defcustom magit-repo-dirs-depth 3
  "The maximum depth to look for Git repos.
When looking for a Git repository below the directories in `magit-repo-dirs',
Magit will only descend this many levels deep."
  :group 'magit
  :type 'integer)

(defcustom magit-set-upstream-on-push nil
  "Non-nil means that `magit-push' may use --set-upstream when pushing a branch.
This only applies if the branch does not have an upstream set yet.
Setting this to t will ask if --set-upstream should be used.
Setting it to 'dontask will always use --set-upstream.
Setting it to 'refuse will refuse to push unless a remote branch has already been set.

--set-upstream is supported with git > 1.7.0"
  :group 'magit
  :type '(choice (const :tag "Never" nil)
                 (const :tag "Ask" t)
                 (const :tag "Refuse" refuse)
                 (const :tag "Always" dontask)))

(defcustom magit-save-some-buffers t
  "Non-nil means that \\[magit-status] will save modified buffers before running.
Setting this to t will ask which buffers to save, setting it to 'dontask will
save all modified buffers without asking."
  :group 'magit
  :type '(choice (const :tag "Never" nil)
                 (const :tag "Ask" t)
                 (const :tag "Save without asking" dontask)))

(defcustom magit-save-some-buffers-predicate
  'magit-save-buffers-predicate-tree-only
  "A predicate function to decide whether to save a buffer.

Used by function `magit-save-some-buffers' when the variable of
the same name is non-nil."

  :group 'magit
  :type '(radio (function-item magit-save-buffers-predicate-tree-only)
                (function-item magit-save-buffers-predicate-all)
                (function :tag "Other")))

(defcustom magit-default-tracking-name-function
  'magit-default-tracking-name-remote-plus-branch
  "Specifies the function to use to generate default tracking branch names
when doing a \\[magit-checkout].

The default is magit-default-tracking-name-remote-plus-branch,
which generates a tracking name of the form 'REMOTE-BRANCHNAME'."
  :group 'magit
  :type '(radio (function-item magit-default-tracking-name-remote-plus-branch)
                (function-item magit-default-tracking-name-branch-only)
                (function :tag "Other")))

(defcustom magit-commit-all-when-nothing-staged 'ask
  "Determines what \\[magit-log-edit] does when nothing is staged.
Setting this to nil will make it do nothing, setting it to t will
arrange things so that the actual commit command will use the \"--all\" option,
setting it to 'ask will first ask for confirmation whether to do this,
and setting it to 'ask-stage will cause all changes to be staged,
after a confirmation."
  :group 'magit
  :type '(choice (const :tag "No" nil)
                 (const :tag "Always" t)
                 (const :tag "Ask" ask)
                 (const :tag "Ask to stage everything" ask-stage)))

(defcustom magit-commit-signoff nil
  "Add the \"Signed-off-by:\" line when committing."
  :group 'magit
  :type 'boolean)

(defcustom magit-sha1-abbrev-length 7
  "The number of digits to show when a sha1 is displayed in abbreviated form."
  :group 'magit
  :type 'integer)

(defcustom magit-log-cutoff-length 100
  "The maximum number of commits to show in the log and whazzup buffers."
  :group 'magit
  :type 'integer)

(defcustom magit-log-infinite-length 99999
  "Number of log used to show as maximum for `magit-log-cutoff-length'."
  :group 'magit
  :type 'integer)

(defcustom magit-log-auto-more nil
  "Insert more log entries automatically when moving past the last entry.

Only considered when moving past the last entry with
`magit-goto-*-section' commands."
  :group 'magit
  :type 'boolean)

(defcustom magit-process-popup-time -1
  "Popup the process buffer if a command takes longer than this many seconds."
  :group 'magit
  :type '(choice (const :tag "Never" -1)
                 (const :tag "Immediately" 0)
                 (integer :tag "After this many seconds")))

(defcustom magit-revert-item-confirm t
  "Require acknowledgment before reverting an item."
  :group 'magit
  :type 'boolean)

(defcustom magit-log-edit-confirm-cancellation nil
  "Require acknowledgment before canceling the log edit buffer."
  :group 'magit
  :type 'boolean)

(defcustom magit-remote-ref-format 'branch-then-remote
  "What format to use for autocompleting refs, in pariticular for remotes.

Autocompletion is used by functions like `magit-checkout',
`magit-interactive-rebase' and others which offer branch name
completion.

The value 'name-then-remote means remotes will be of the
form \"name (remote)\", while the value 'remote-slash-name
means that they'll be of the form \"remote/name\".  I.e. something that's
listed as \"remotes/upstream/next\" by \"git branch -l -a\"
will be \"upstream/next\"."
  :group 'magit
  :type '(choice (const :tag "name (remote)" branch-then-remote)
                 (const :tag "remote/name" remote-slash-branch)))

(defcustom magit-process-connection-type (not (eq system-type 'cygwin))
  "Connection type used for the git process.

If nil, use pipes: this is usually more efficient, and works on Cygwin.
If t, use ptys: this enables magit to prompt for passphrases when needed."
  :group 'magit
  :type '(choice (const :tag "pipe" nil)
                 (const :tag "pty" t)))

(defcustom magit-completing-read-function 'magit-builtin-completing-read
  "Function to be called when requesting input from the user."
  :group 'magit
  :type '(radio (function-item magit-iswitchb-completing-read)
                (function-item magit-ido-completing-read)
                (function-item magit-builtin-completing-read)
                (function :tag "Other")))

(defcustom magit-create-branch-behaviour 'at-head
  "Where magit will create a new branch if not supplied a branchname or ref.

The value 'at-head means a new branch will be created at the tip
of your current branch, while the value 'at-point means magit
will try to find a valid reference at point..."
  :group 'magit
  :type '(choice (const :tag "at HEAD" at-head)
                 (const :tag "at point" at-point)))

(defcustom magit-status-buffer-switch-function 'pop-to-buffer
  "Function for `magit-status' to use for switching to the status buffer.

The function is given one argument, the status buffer."
  :group 'magit
  :type '(radio (function-item switch-to-buffer)
                (function-item pop-to-buffer)
                (function :tag "Other")))

(defcustom magit-rewrite-inclusive t
  "Whether magit includes the selected base commit in a rewrite operation.

t means both the selected commit as well as any subsequent
commits will be rewritten.  This is magit's default behaviour,
equivalent to 'git rebase -i ${REV}~1'

  A'---B'---C'---D'
  ^

nil means the selected commit will be literally used as 'base',
so only subsequent commits will be rewritten.  This is consistent
with git-rebase, equivalent to 'git rebase -i ${REV}', yet more
cumbersome to use from the status buffer.

  A---B'---C'---D'
  ^"
  :group 'magit
  :type '(choice (const :tag "Always" t)
                 (const :tag "Never" nil)
                 (const :tag "Ask"   ask)))

(defcustom magit-highlight-whitespace t
  "Specifies where to highlight whitespace errors.
See `magit-highlight-trailing-whitespace',
`magit-highlight-indentation'.  The symbol t means in all diffs,
'status means only in the status buffer, and nil means nowhere."
  :group 'magit
  :type '(choice (const :tag "Always" t)
                 (const :tag "Never" nil)
                 (const :tag "In status buffer" status))
  :set 'magit-set-variable-and-refresh)

(defcustom magit-highlight-trailing-whitespace t
  "Highlight whitespace at the end of a line in diffs.
Used only when `magit-highlight-whitespace' is non-nil."
  :group 'magit
  :type 'boolean
  :set 'magit-set-variable-and-refresh)

(defcustom magit-highlight-indentation nil
  "Highlight the \"wrong\" indentation style.
Used only when `magit-highlight-whitespace' is non-nil.

The value is a list of cons cells.  The car is a regular
expression, and the cdr is the value that applies to repositories
whose directory matches the regular expression.  If more than one
item matches, then the *last* item in the list applies.  So, the
default value should come first in the list.

If the value is `tabs', highlight indentation with tabs.  If the
value is an integer, highlight indentation with at least that
many spaces.  Otherwise, highlight neither."
  :group 'magit
  :type `(repeat (cons (string :tag "Directory regexp")
                       (choice (const :tag "Tabs" tabs)
                               (integer :tag "Spaces" :value ,tab-width)
                               (const :tag "Neither" nil))))
  :set 'magit-set-variable-and-refresh)

(defcustom magit-diff-refine-hunk nil
  "Show fine (word-granularity) differences within diff hunks.

There are three possible settings:

  nil means to never show fine differences

  t means to only show fine differences for the currently
  selected diff hunk

  `all' means to always show fine differences for all displayed diff hunks"
  :group 'magit
  :type '(choice (const :tag "Never" nil)
                 (const :tag "Selected only" t)
                 (const :tag "All" all))
  :set 'magit-set-variable-and-refresh)

(defvar magit-current-indentation nil
  "Indentation highlight used in the current buffer.
This is calculated from `magit-highlight-indentation'.")
(make-variable-buffer-local 'magit-current-indentation)

(defgroup magit-faces nil
  "Customize the appearance of Magit."
  :prefix "magit-"
  :group 'faces
  :group 'magit)

(defface magit-header
  '((t :inherit header-line))
  "Face for generic header lines.

Many Magit faces inherit from this one by default."
  :group 'magit-faces)

(defface magit-section-title
  '((t :inherit magit-header))
  "Face for section titles."
  :group 'magit-faces)

(defface magit-branch
  '((t :inherit magit-header))
  "Face for the current branch."
  :group 'magit-faces)

(defface magit-diff-file-header
  '((t :inherit diff-file-header))
  "Face for diff file header lines."
  :group 'magit-faces)

(defface magit-diff-hunk-header
  '((t :inherit diff-hunk-header))
  "Face for diff hunk header lines."
  :group 'magit-faces)

(defface magit-diff-add
  '((t :inherit diff-added))
  "Face for lines in a diff that have been added."
  :group 'magit-faces)

(defface magit-diff-none
  '((t :inherit diff-context))
  "Face for lines in a diff that are unchanged."
  :group 'magit-faces)

(defface magit-diff-del
  '((t :inherit diff-removed))
  "Face for lines in a diff that have been deleted."
  :group 'magit-faces)

(defface magit-log-graph
  '((((class color) (background light))
     :foreground "grey11")
    (((class color) (background dark))
     :foreground "grey80"))
  "Face for the graph element of the log output."
  :group 'magit-faces)

(defface magit-log-sha1
  '((((class color) (background light))
     :foreground "firebrick")
    (((class color) (background dark))
     :foreground "tomato"))
  "Face for the sha1 element of the log output."
  :group 'magit-faces)

(defface magit-log-message
  '((t))
  "Face for the message element of the log output."
  :group 'magit-faces)

(defface magit-item-highlight
  '((t :inherit highlight))
  "Face for highlighting the current item."
  :group 'magit-faces)

(defface magit-item-mark
  '((t :inherit secondary-selection))
  "Face for highlighting marked item."
  :group 'magit-faces)

(defface magit-log-head-label-bisect-good
  '((((class color) (background light))
     :box t
     :background "light green"
     :foreground "dark olive green")
    (((class color) (background dark))
     :box t
     :background "light green"
     :foreground "dark olive green"))
  "Face for good bisect refs."
  :group 'magit-faces)

(defface magit-log-head-label-bisect-bad
  '((((class color) (background light))
     :box t
     :background "IndianRed1"
     :foreground "IndianRed4")
    (((class color) (background dark))
     :box t
     :background "IndianRed1"
     :foreground "IndianRed4"))
  "Face for bad bisect refs."
  :group 'magit-faces)

(defface magit-log-head-label-remote
  '((((class color) (background light))
     :box t
     :background "Grey85"
     :foreground "OliveDrab4")
    (((class color) (background dark))
     :box t
     :background "Grey11"
     :foreground "DarkSeaGreen2"))
  "Face for remote branch head labels shown in log buffer."
  :group 'magit-faces)

(defface magit-log-head-label-tags
  '((((class color) (background light))
     :box t
     :background "LemonChiffon1"
     :foreground "goldenrod4")
    (((class color) (background dark))
     :box t
     :background "LemonChiffon1"
     :foreground "goldenrod4"))
  "Face for tag labels shown in log buffer."
  :group 'magit-faces)

(defface magit-log-head-label-patches
  '((((class color) (background light))
     :box t
     :background "IndianRed1"
     :foreground "IndianRed4")
    (((class color) (background dark))
     :box t
     :background "IndianRed1"
     :foreground "IndianRed4"))
  "Face for Stacked Git patches."
  :group 'magit-faces)

(defface magit-whitespace-warning-face
  '((t :inherit trailing-whitespace))
  "Face for highlighting whitespace errors in Magit diffs."
  :group 'magit-faces)

(defvar magit-custom-options '()
  "List of custom options to pass to Git.
Do not customize this (used in the `magit-key-mode' implementation).")

(defvar magit-read-rev-history nil
  "The history of inputs to `magit-read-rev'.")

(defvar magit-buffer-internal nil
  "Track associated *magit* buffers.
Do not customize this (used in the `magit-log-edit-mode' implementation
to switch back to the *magit* buffer associated with a given commit
operation after commit).")

(defvar magit-back-navigation-history nil
  "History items that will be visited by successively going \"back\".")
(make-variable-buffer-local 'magit-back-navigation-history)
(put 'magit-back-navigation-history 'permanent-local t)

(defvar magit-forward-navigation-history nil
  "History items that will be visited by successively going \"forward\".")
(make-variable-buffer-local 'magit-forward-navigation-history)
(put 'magit-forward-navigation-history 'permanent-local t)

(defvar magit-omit-untracked-dir-contents nil
  "When non-nil magit will only list an untracked directory, not its contents.")

(defvar magit-tmp-buffer-name " *magit-tmp*")

(defface magit-log-head-label-local
  '((((class color) (background light))
     :box t
     :background "Grey85"
     :foreground "LightSkyBlue4")
    (((class color) (background dark))
     :box t
     :background "Grey13"
     :foreground "LightSkyBlue1"))
  "Face for local branch head labels shown in log buffer."
  :group 'magit-faces)

(defface magit-log-head-label-default
  '((((class color) (background light))
     :box t
     :background "Grey50")
    (((class color) (background dark))
     :box t
     :background "Grey50"))
  "Face for unknown ref labels shown in log buffer."
  :group 'magit-faces)

(defvar magit-mode-map
  (let ((map (make-keymap)))
    (suppress-keymap map t)
    (define-key map (kbd "n") 'magit-goto-next-section)
    (define-key map (kbd "p") 'magit-goto-previous-section)
    (define-key map (kbd "^") 'magit-goto-parent-section)
    (define-key map (kbd "M-n") 'magit-goto-next-sibling-section)
    (define-key map (kbd "M-p") 'magit-goto-previous-sibling-section)
    (define-key map (kbd "TAB") 'magit-toggle-section)
    (define-key map (kbd "<backtab>") 'magit-expand-collapse-section)
    (define-key map (kbd "1") 'magit-show-level-1)
    (define-key map (kbd "2") 'magit-show-level-2)
    (define-key map (kbd "3") 'magit-show-level-3)
    (define-key map (kbd "4") 'magit-show-level-4)
    (define-key map (kbd "M-1") 'magit-show-level-1-all)
    (define-key map (kbd "M-2") 'magit-show-level-2-all)
    (define-key map (kbd "M-3") 'magit-show-level-3-all)
    (define-key map (kbd "M-4") 'magit-show-level-4-all)
    (define-key map (kbd "M-h") 'magit-show-only-files)
    (define-key map (kbd "M-H") 'magit-show-only-files-all)
    (define-key map (kbd "M-s") 'magit-show-level-4)
    (define-key map (kbd "M-S") 'magit-show-level-4-all)
    (define-key map (kbd "g") 'magit-refresh)
    (define-key map (kbd "G") 'magit-refresh-all)
    (define-key map (kbd "?") 'magit-describe-item)
    (define-key map (kbd "!") 'magit-key-mode-popup-running)
    (define-key map (kbd ":") 'magit-git-command)
    (define-key map (kbd "C-x 4 a") 'magit-add-change-log-entry-other-window)
    (define-key map (kbd "L") 'magit-add-change-log-entry-no-option)
    (define-key map (kbd "RET") 'magit-visit-item)
    (define-key map (kbd "SPC") 'magit-show-item-or-scroll-up)
    (define-key map (kbd "DEL") 'magit-show-item-or-scroll-down)
    (define-key map (kbd "C-w") 'magit-copy-item-as-kill)
    (define-key map (kbd "R") 'magit-rebase-step)
    (define-key map (kbd "t") 'magit-key-mode-popup-tagging)
    (define-key map (kbd "r") 'magit-key-mode-popup-rewriting)
    (define-key map (kbd "P") 'magit-key-mode-popup-pushing)
    (define-key map (kbd "f") 'magit-key-mode-popup-fetching)
    (define-key map (kbd "b") 'magit-key-mode-popup-branching)
    (define-key map (kbd "M") 'magit-key-mode-popup-remoting)
    (define-key map (kbd "B") 'magit-key-mode-popup-bisecting)
    (define-key map (kbd "F") 'magit-key-mode-popup-pulling)
    (define-key map (kbd "l") 'magit-key-mode-popup-logging)
    (define-key map (kbd "$") 'magit-display-process)
    (define-key map (kbd "c") 'magit-log-edit)
    (define-key map (kbd "E") 'magit-interactive-rebase)
    (define-key map (kbd "e") 'magit-ediff)
    (define-key map (kbd "w") 'magit-wazzup)
    (define-key map (kbd "q") 'magit-quit-window)
    (define-key map (kbd "m") 'magit-key-mode-popup-merging)
    (define-key map (kbd "x") 'magit-reset-head)
    (define-key map (kbd "v") 'magit-revert-item)
    (define-key map (kbd "a") 'magit-apply-item)
    (define-key map (kbd "A") 'magit-cherry-pick-item)
    (define-key map (kbd "d") 'magit-diff-working-tree)
    (define-key map (kbd "D") 'magit-diff)
    (define-key map (kbd "-") 'magit-diff-smaller-hunks)
    (define-key map (kbd "+") 'magit-diff-larger-hunks)
    (define-key map (kbd "0") 'magit-diff-default-hunks)
    (define-key map (kbd "h") 'magit-toggle-diff-refine-hunk)
    map))

(defvar magit-commit-mode-map
  (let ((map (make-sparse-keymap)))
    (define-key map (kbd "C-c C-b") 'magit-show-commit-backward)
    (define-key map (kbd "C-c C-f") 'magit-show-commit-forward)
    map))

(defvar magit-status-mode-map
  (let ((map (make-sparse-keymap)))
    (define-key map (kbd "s") 'magit-stage-item)
    (define-key map (kbd "S") 'magit-stage-all)
    (define-key map (kbd "u") 'magit-unstage-item)
    (define-key map (kbd "U") 'magit-unstage-all)
    (define-key map (kbd "i") 'magit-ignore-item)
    (define-key map (kbd "I") 'magit-ignore-item-locally)
    (define-key map (kbd ".") 'magit-mark-item)
    (define-key map (kbd "=") 'magit-diff-with-mark)
    (define-key map (kbd "k") 'magit-discard-item)
    (define-key map (kbd "C") 'magit-add-log)
    (define-key map (kbd "X") 'magit-reset-working-tree)
    (define-key map (kbd "z") 'magit-key-mode-popup-stashing)
    map))

(defvar magit-log-mode-map
  (let ((map (make-sparse-keymap)))
    (define-key map (kbd ".") 'magit-mark-item)
    (define-key map (kbd "=") 'magit-diff-with-mark)
    (define-key map (kbd "e") 'magit-log-show-more-entries)
    map))

(defvar magit-wazzup-mode-map
  (let ((map (make-sparse-keymap)))
    (define-key map (kbd ".") 'magit-mark-item)
    (define-key map (kbd "=") 'magit-diff-with-mark)
    (define-key map (kbd "i") 'magit-ignore-item)
    map))

(defvar magit-branch-manager-mode-map
  (let ((map (make-sparse-keymap)))
    (define-key map (kbd "c") 'magit-create-branch)
    (define-key map (kbd "a") 'magit-add-remote)
    (define-key map (kbd "r") 'magit-move-item)
    (define-key map (kbd "k") 'magit-discard-item)
    (define-key map (kbd "T") 'magit-change-what-branch-tracks)
    map))

(defvar magit-bug-report-url
  "http://github.com/magit/magit/issues")

(defconst magit-version "@GIT_DEV_VERSION@"
  "The version of Magit that you're using.")

(defun magit-bug-report (str)
  "Asks the user to submit a bug report about the error described in STR."
;; XXX - should propose more information to be included.
  (message (concat
            "Unknown error: %s\n"
            "Please, with as much information as possible, file a bug at\n"
            "%s\n"
            "You are using Magit version %s.")
           str magit-bug-report-url magit-version))

(defun magit-buffer-switch (buf)
  (if (string-match "magit" (buffer-name))
      (switch-to-buffer buf)
    (pop-to-buffer buf)))

;;; Macros

(defmacro magit-with-refresh (&rest body)
  (declare (indent 0))
  `(magit-refresh-wrapper (lambda () ,@body)))

;;; Git features

(defvar magit-have-graph 'unset)
(defvar magit-have-decorate 'unset)
(defvar magit-have-abbrev 'unset)
(make-variable-buffer-local 'magit-have-graph)
(put 'magit-have-graph 'permanent-local t)
(make-variable-buffer-local 'magit-have-decorate)
(put 'magit-have-decorate 'permanent-local t)
(make-variable-buffer-local 'magit-have-abbrev)
(put 'magit-have-abbrev 'permanent-local t)

(defun magit-configure-have-graph ()
  (if (eq magit-have-graph 'unset)
      (let ((res (magit-git-exit-code "log" "--graph" "--max-count=0")))
        (setq magit-have-graph (eq res 0)))))

(defun magit-configure-have-decorate ()
  (if (eq magit-have-decorate 'unset)
      (let ((res (magit-git-exit-code "log" "--decorate=full" "--max-count=0")))
        (setq magit-have-decorate (eq res 0)))))

(defun magit-configure-have-abbrev ()
  (if (eq magit-have-abbrev 'unset)
      (let ((res (magit-git-exit-code "log" "--no-abbrev-commit" "--max-count=0")))
        (setq magit-have-abbrev (eq res 0)))))

;;; Compatibilities

(eval-and-compile
  (defun magit-max-args-internal (function)
    "Returns the maximum number of arguments accepted by FUNCTION."
    (if (symbolp function)
        (setq function (symbol-function function)))
    (if (subrp function)
        (let ((max (cdr (subr-arity function))))
          (if (eq 'many max)
              most-positive-fixnum
            max))
      (if (eq 'macro (car-safe function))
          (setq function (cdr function)))
      (let ((arglist (if (byte-code-function-p function)
                         (aref function 0)
                       (second function))))
        (if (memq '&rest arglist)
            most-positive-fixnum
          (length (remq '&optional arglist))))))

  (if (functionp 'start-file-process)
      (defalias 'magit-start-process 'start-file-process)
    (defalias 'magit-start-process 'start-process))

  (unless (fboundp 'string-match-p)
    (defun string-match-p (regexp string &optional start)
      "Same as `string-match' except this function does not
change the match data."
      (let ((inhibit-changing-match-data t))
        (string-match regexp string start))))

  (if (fboundp 'with-silent-modifications)
      (defalias 'magit-with-silent-modifications 'with-silent-modifications)
    (defmacro magit-with-silent-modifications (&rest body)
      "Execute body without changing `buffer-modified-p'. Also, do not
record undo information."
      `(set-buffer-modified-p
        (prog1 (buffer-modified-p)
          (let ((buffer-undo-list t)
                before-change-functions
                after-change-functions)
            ,@body)))))

  (if (>= (magit-max-args-internal 'delete-directory) 2)
      (defalias 'magit-delete-directory 'delete-directory)
    (defun magit-delete-directory (directory &optional recursive)
      "Deletes a directory named DIRECTORY.  If RECURSIVE is non-nil,
recursively delete all of DIRECTORY's contents as well.

Does not follow symlinks."
      (if (or (file-symlink-p directory)
              (not (file-directory-p directory)))
          (delete-file directory)
        (if recursive
            ;; `directory-files-no-dot-files-regex' borrowed from Emacs 23
            (dolist (file (directory-files directory 'full "\\([^.]\\|\\.\\([^.]\\|\\..\\)\\).*"))
              (magit-delete-directory file recursive)))
        (delete-directory directory)))))

;;; Utilities

(defun magit-set-variable-and-refresh (symbol value)
  "Set SYMBOL to VALUE and call `magit-refresh-all'"
  (set-default symbol value)
  (magit-refresh-all))

(defun magit-iswitchb-completing-read (prompt choices &optional predicate require-match
                                              initial-input hist def)
  "iswitchb-based completing-read almost-replacement."
  (require 'iswitchb)
  (let ((iswitchb-make-buflist-hook
         (lambda ()
           (setq iswitchb-temp-buflist (if (consp (first choices))
                                           (mapcar #'car choices)
                                         choices)))))
    (iswitchb-read-buffer prompt (or initial-input def) require-match)))

(defun magit-ido-completing-read (prompt choices &optional predicate require-match initial-input hist def)
  "ido-based completing-read almost-replacement."
  (require 'ido)
  (let ((selected (ido-completing-read prompt (if (consp (first choices))
                                                  (mapcar #'car choices)
                                                choices)
                                       predicate require-match initial-input hist def)))
    (if (consp (first choices))
        (or (cdr (assoc selected choices))
            selected)
      selected)))

(defun magit-builtin-completing-read (prompt choices &optional predicate require-match
                                             initial-input hist def)
  "Magit wrapper for standard `completing-read' function."
  (completing-read (if (and def (> (length prompt) 2)
                            (string-equal ": " (substring prompt -2)))
                       (format "%s (default %s): " (substring prompt 0 -2) def)
                     prompt)
                   choices predicate require-match initial-input hist def))

(defun magit-completing-read (prompt choices &optional predicate require-match
                                     initial-input hist def)
  (funcall magit-completing-read-function prompt choices predicate require-match
           initial-input hist def))

(defun magit-use-region-p ()
  (if (fboundp 'use-region-p)
      (use-region-p)
    (and transient-mark-mode mark-active)))

(defun magit-goto-line (line)
  "Like `goto-line' but doesn't set the mark."
  (save-restriction
    (widen)
    (goto-char 1)
    (forward-line (1- line))))

(defun magit-trim-line (str)
  (if (string= str "")
      nil
    (if (equal (elt str (- (length str) 1)) ?\n)
        (substring str 0 (- (length str) 1))
      str)))

(defun magit-split-lines (str)
  (if (string= str "")
      nil
    (let ((lines (nreverse (split-string str "\n"))))
      (if (string= (car lines) "")
          (setq lines (cdr lines)))
      (nreverse lines))))

(defun magit-git-insert (args)
  (insert (magit-git-output args)))

(defun magit-git-output (args)
  (magit-cmd-output magit-git-executable (append magit-git-standard-options args)))

(defun magit-cmd-insert (cmd args)
  (insert (magit-cmd-output cmd args)))

(defun magit-cmd-output (cmd args)
  (let ((cmd-output (with-output-to-string
                      (with-current-buffer standard-output
                        (apply #'process-file
                               cmd
                               nil (list t nil) nil
                               args)))))
    (replace-regexp-in-string "\e\\[.*?m" "" cmd-output)))

(defun magit-git-string (&rest args)
  (magit-trim-line (magit-git-output args)))

(defun magit-git-lines (&rest args)
  (magit-split-lines (magit-git-output args)))

(defun magit-git-exit-code (&rest args)
  (apply #'process-file magit-git-executable nil nil nil
         (append magit-git-standard-options args)))

(defun magit-file-lines (file)
  (when (file-exists-p file)
    (with-temp-buffer
      (insert-file-contents file)
      (let ((rev (nreverse (split-string (buffer-string) "\n"))))
        (nreverse (if (equal (car rev) "")
                      (cdr rev)
                    rev))))))

(defun magit-write-file-lines (file lines)
  (with-temp-buffer
    (dolist (l lines)
      (insert l "\n"))
    (write-file file)))

(defun magit-get (&rest keys)
  "Return the value of Git config entry specified by KEYS."
  (magit-git-string "config" (mapconcat 'identity keys ".")))

(defun magit-get-all (&rest keys)
  "Return all values of the Git config entry specified by KEYS."
  (magit-git-lines "config" "--get-all" (mapconcat 'identity keys ".")))

(defun magit-get-boolean (&rest keys)
  "Return the boolean value of Git config entry specified by KEYS."
  (equal (magit-git-string "config" "--bool" (mapconcat 'identity keys "."))
         "true"))

(defun magit-set (val &rest keys)
  "Set Git config settings specified by KEYS to VAL."
  (if val
      (magit-git-string "config" (mapconcat 'identity keys ".") val)
    (magit-git-string "config" "--unset" (mapconcat 'identity keys "."))))

(defun magit-remove-conflicts (alist)
  (let ((dict (make-hash-table :test 'equal))
        (result nil))
    (dolist (a alist)
      (puthash (car a) (cons (cdr a) (gethash (car a) dict))
               dict))
    (maphash (lambda (key value)
               (if (= (length value) 1)
                   (push (cons key (car value)) result)
                 (let ((sub (magit-remove-conflicts
                             (mapcar (lambda (entry)
                                       (let ((dir (directory-file-name
                                                   (substring entry 0 (- (length key))))))
                                         (cons (concat (file-name-nondirectory dir) "/" key)
                                               entry)))
                                     value))))
                   (setq result (append result sub)))))
             dict)
    result))

(defun magit-git-repo-p (dir)
  (file-exists-p (expand-file-name ".git" dir)))

(defun magit-git-dir ()
  "Returns the .git directory for the current repository."
  (concat (expand-file-name (magit-git-string "rev-parse" "--git-dir")) "/"))

(defun magit-no-commit-p ()
  "Return non-nil if there is no commit in the current git repository."
  (not (magit-git-string
        "rev-list" "HEAD" "--max-count=1")))

(defun magit-list-repos* (dir level)
  (if (magit-git-repo-p dir)
      (list dir)
    (apply #'append
           (mapcar (lambda (entry)
                     (unless (or (string= (substring entry -3) "/..")
                                 (string= (substring entry -2) "/."))
                       (magit-list-repos* entry (+ level 1))))
                   (and (file-directory-p dir)
                        (< level magit-repo-dirs-depth)
                        (directory-files dir t nil t))))))

(defun magit-list-repos (dirs)
  (magit-remove-conflicts
   (apply #'append
          (mapcar (lambda (dir)
                    (mapcar #'(lambda (repo)
                                (cons (file-name-nondirectory repo)
                                      repo))
                            (magit-list-repos* dir 0)))
                  dirs))))

(defun magit-get-top-dir (cwd)
  (let ((cwd (expand-file-name (file-truename cwd))))
    (when (file-directory-p cwd)
      (let* ((default-directory (file-name-as-directory cwd))
             (cdup (magit-git-string "rev-parse" "--show-cdup")))
        (when cdup
          (file-name-as-directory (expand-file-name cdup cwd)))))))

(defun magit-get-ref (ref)
  (magit-git-string "symbolic-ref" "-q" ref))

(defun magit-get-current-branch ()
  (let* ((head (magit-get-ref "HEAD"))
         (pos (and head (string-match "^refs/heads/" head))))
    (if pos
        (substring head 11)
      nil)))

(defun magit-get-remote (branch)
  "Return the name of the remote for BRANCH.
If branch is nil or it has no remote, but a remote named
\"origin\" exists, return that. Otherwise, return nil."
  (let ((remote (or (and branch (magit-get "branch" branch "remote"))
                    (and (magit-get "remote" "origin" "url") "origin"))))
    (if (string= remote "") nil remote)))

(defun magit-get-current-remote ()
  "Return the name of the remote for the current branch.
If there is no current branch, or no remote for that branch,
but a remote named \"origin\" is configured, return that.
Otherwise, return nil."
  (magit-get-remote (magit-get-current-branch)))

(defun magit-ref-exists-p (ref)
  (= (magit-git-exit-code "show-ref" "--verify" ref) 0))

(defun magit-read-top-dir (dir)
  "Ask the user for a Git repository.  The choices offered by
auto-completion will be the repositories under `magit-repo-dirs'.
If `magit-repo-dirs' is nil or DIR is non-nill, then
autocompletion will offer directory names."
  (if (and (not dir) magit-repo-dirs)
      (let* ((repos (magit-list-repos magit-repo-dirs))
             (reply (magit-completing-read "Git repository: " repos)))
        (file-name-as-directory
         (or (cdr (assoc reply repos))
             (if (file-directory-p reply)
                 (expand-file-name reply)
               (error "Not a repository or a directory: %s" reply)))))
    (file-name-as-directory
     (read-directory-name "Git repository: "
                          (or (magit-get-top-dir default-directory)
                              default-directory)))))

(defun magit-rev-parse (ref)
  "Return the SHA hash for REF."
  (magit-git-string "rev-parse" ref))

(defun magit-ref-ambiguous-p (ref)
  "Return whether or not REF is ambiguous."
  ;; If REF is ambiguous, rev-parse just prints errors,
  ;; so magit-git-string returns nil.
  (not (magit-git-string "rev-parse" "--abbrev-ref" ref)))

(defun magit-name-rev (rev &optional no-trim)
  "Return a human-readable name for REV.
Unlike git name-rev, this will remove tags/ and remotes/ prefixes
if that can be done unambiguously (unless optional arg NO-TRIM is
non-nil).  In addition, it will filter out revs involving HEAD."
  (when rev
    (let ((name (magit-git-string "name-rev" "--no-undefined" "--name-only" rev)))
      ;; There doesn't seem to be a way of filtering HEAD out from name-rev,
      ;; so we have to do it manually.
      ;; HEAD-based names are too transient to allow.
      (when (and (stringp name)
                 (string-match "^\\(.*\\<HEAD\\)\\([~^].*\\|$\\)" name))
        (let ((head-ref (match-string 1 name))
              (modifier (match-string 2 name)))
          ;; Sometimes when name-rev gives a HEAD-based name,
          ;; rev-parse will give an actual branch or remote name.
          (setq name (concat (magit-git-string "rev-parse" "--abbrev-ref" head-ref)
                             modifier))
          ;; If rev-parse doesn't give us what we want, just use the SHA.
          (when (or (null name) (string-match-p "\\<HEAD\\>" name))
            (setq name (magit-rev-parse rev)))))
      (setq rev (or name rev))
      (when (string-match "^\\(?:tags\\|remotes\\)/\\(.*\\)" rev)
        (let ((plain-name (match-string 1 rev)))
          (unless (or no-trim (magit-ref-ambiguous-p plain-name))
            (setq rev plain-name))))
      rev)))

(defun magit-highlight-line-whitespace ()
  (when (and magit-highlight-whitespace
             (or (derived-mode-p 'magit-status-mode)
                 (not (eq magit-highlight-whitespace 'status))))
    (if (and magit-highlight-trailing-whitespace
             (looking-at "^[-+].*?\\([ \t]+\\)$"))
        (overlay-put (make-overlay (match-beginning 1) (match-end 1))
                     'face 'magit-whitespace-warning-face))
    (if (or (and (eq magit-current-indentation 'tabs)
                 (looking-at "^[-+]\\( *\t[ \t]*\\)"))
            (and (integerp magit-current-indentation)
                 (looking-at (format "^[-+]\\([ \t]* \\{%s,\\}[ \t]*\\)"
                                     magit-current-indentation))))
        (overlay-put (make-overlay (match-beginning 1) (match-end 1))
                     'face 'magit-whitespace-warning-face))))

(defun magit-put-line-property (prop val)
  (put-text-property (line-beginning-position) (line-beginning-position 2)
                     prop val))

(defun magit-format-commit (commit format)
  (magit-git-string "log" "--max-count=1"
                    (concat "--pretty=format:" format)
                    commit))

(defun magit-current-line ()
  (buffer-substring-no-properties (line-beginning-position)
                                  (line-end-position)))

(defun magit-insert-region (beg end buf)
  (let ((text (buffer-substring-no-properties beg end)))
    (with-current-buffer buf
      (insert text))))

(defun magit-insert-current-line (buf)
  (let ((text (buffer-substring-no-properties
               (line-beginning-position) (line-beginning-position 2))))
    (with-current-buffer buf
      (insert text))))

(defun magit-file-uptodate-p (file)
  (eq (magit-git-exit-code "diff" "--quiet" "--" file) 0))

(defun magit-anything-staged-p ()
  (not (eq (magit-git-exit-code "diff" "--quiet" "--cached") 0)))

(defun magit-everything-clean-p ()
  (and (not (magit-anything-staged-p))
       (eq (magit-git-exit-code "diff" "--quiet") 0)))

(defun magit-commit-parents (commit)
  (cdr (split-string (magit-git-string "rev-list" "-1" "--parents" commit))))

;; XXX - let the user choose the parent

(defun magit-choose-parent-id (commit op)
  (let* ((parents (magit-commit-parents commit)))
    (if (> (length parents) 1)
        (error "Can't %s merge commits" op)
      nil)))

;;; Revisions and ranges

(defvar magit-current-range nil
  "The range described by the current buffer.
This is only non-nil in diff and log buffers.

This has three possible (non-nil) forms.  If it's a string REF or
a singleton list (REF), then the range is from REF to the current
working directory state (or HEAD in a log buffer).  If it's a
pair (START . END), then the range is START..END.")
(make-variable-buffer-local 'magit-current-range)

(defun magit-list-interesting-refs (&optional uninteresting)
  "Return interesting references as given by `git show-ref'.
Removes references matching UNINTERESTING from the
results. UNINTERESTING can be either a function taking a single
argument or a list of strings used as regexps."
  (let ((refs ()))
    (dolist (line (magit-git-lines "show-ref"))
      (if (string-match "[^ ]+ +\\(.*\\)" line)
          (let ((ref (match-string 1 line)))
            (cond ((and (functionp uninteresting)
                        (funcall uninteresting ref)))
                  ((and (not (functionp uninteresting))
                        (loop for i in uninteresting thereis (string-match i ref))))
                  (t
                   (let ((fmt-ref (magit-format-ref ref)))
                     (when fmt-ref
                       (push (cons fmt-ref
                                   (replace-regexp-in-string "^refs/heads/"
                                                             "" ref))
                             refs))))))))
    (nreverse refs)))

(defun magit-format-ref (ref)
  "Convert fully-specified ref REF into its displayable form
according to `magit-remote-ref-format'"
  (cond
   ((null ref)
    nil)
   ((string-match "refs/heads/\\(.*\\)" ref)
    (match-string 1 ref))
   ((string-match "refs/tags/\\(.*\\)" ref)
    (format (if (eq magit-remote-ref-format 'branch-then-remote)
                "%s (tag)"
              "%s")
            (match-string 1 ref)))
   ((string-match "refs/remotes/\\([^/]+\\)/\\(.+\\)" ref)
    (if (eq magit-remote-ref-format 'branch-then-remote)
        (format "%s (%s)"
                (match-string 2 ref)
                (match-string 1 ref))
      (format "%s/%s"
              (match-string 1 ref)
              (match-string 2 ref))))))

(defun magit-tree-contents (treeish)
  "Returns a list of all files under TREEISH.  TREEISH can be a tree,
a commit, or any reference to one of those."
  (let ((return-value nil))
    (with-temp-buffer
      (magit-git-insert (list "ls-tree" "-r" treeish))
      (if (eql 0 (buffer-size))
          (error "%s is not a commit or tree." treeish))
      (goto-char (point-min))
      (while (search-forward-regexp "\t\\(.*\\)" nil 'noerror)
        (push (match-string 1) return-value)))
    return-value))

(defvar magit-uninteresting-refs '("refs/remotes/\\([^/]+\\)/HEAD$" "refs/stash"))

(defun magit-read-file-from-rev (revision)
  (magit-completing-read (format "Retrieve file from %s: " revision)
                         (magit-tree-contents revision)
                         nil
                         'require-match
                         nil
                         'magit-read-file-hist
                         (if buffer-file-name
                             (let ((topdir-length (length (magit-get-top-dir default-directory))))
                               (substring (buffer-file-name) topdir-length)))))

(defun magit-read-rev (prompt &optional default uninteresting)
  (let* ((interesting-refs (magit-list-interesting-refs
                            (or uninteresting magit-uninteresting-refs)))
         (reply (magit-completing-read (concat prompt ": ") interesting-refs
                                       nil nil nil 'magit-read-rev-history default))
         (rev (or (cdr (assoc reply interesting-refs)) reply)))
    (if (string= rev "")
        nil
      rev)))

(defun magit-read-rev-range (op &optional def-beg def-end)
  (let ((beg (magit-read-rev (format "%s start" op)
                             def-beg)))
    (if (not beg)
        nil
      (save-match-data
        (if (string-match "^\\(.+\\)\\.\\.\\(.+\\)$" beg)
            (cons (match-string 1 beg) (match-string 2 beg))
          (let ((end (magit-read-rev (format "%s end" op) def-end)))
            (cons beg end)))))))

(defun magit-rev-to-git (rev)
  (or rev
      (error "No revision specified"))
  (if (string= rev ".")
      (magit-marked-commit)
    rev))

(defun magit-rev-range-to-git (range)
  (or range
      (error "No revision range specified"))
  (if (stringp range)
      range
    (if (cdr range)
        (format "%s..%s"
                (magit-rev-to-git (car range))
                (magit-rev-to-git (cdr range)))
      (format "%s" (magit-rev-to-git (car range))))))

(defun magit-rev-describe (rev)
  (or rev
      (error "No revision specified"))
  (if (string= rev ".")
      "mark"
    (magit-name-rev rev)))

(defun magit-rev-range-describe (range things)
  (or range
      (error "No revision range specified"))
  (if (stringp range)
      (format "%s in %s" things range)
    (if (cdr range)
        (format "%s from %s to %s" things
                (magit-rev-describe (car range))
                (magit-rev-describe (cdr range)))
      (format "%s at %s" things (magit-rev-describe (car range))))))

(defun magit-default-rev (&optional no-trim)
  (or (magit-name-rev (magit-commit-at-point t) no-trim)
      (let ((branch (magit-guess-branch)))
        (if branch
            (if (string-match "^refs/\\(.*\\)" branch)
                (match-string 1 branch)
              branch)))))

(defun magit-read-remote (&optional prompt def)
  "Read the name of a remote.
PROMPT is used as the prompt, and defaults to \"Remote\".
DEF is the default value."
  (let* ((prompt (or prompt "Remote"))
         (def (or def (magit-guess-remote)))
         (remotes (magit-git-lines "remote"))

         (reply (magit-completing-read (concat prompt ": ") remotes
                                       nil nil nil nil def)))
    (if (string= reply "") nil reply)))

(defun magit-read-remote-branch (remote &optional prompt default)
  (let* ((prompt (or prompt (format "Remote branch (in %s)" remote)))
         (branches (delete nil
                           (mapcar
                            (lambda (b)
                              (and (not (string-match " -> " b))
                                   (string-match (format "^ *%s/\\(.*\\)$"
                                                         (regexp-quote remote)) b)
                                   (match-string 1 b)))
                            (magit-git-lines "branch" "-r"))))
         (reply (magit-completing-read (concat prompt ": ") branches
                                       nil nil nil nil default)))
    (if (string= reply "") nil reply)))

;;; Sections

;; A buffer in magit-mode is organized into hierarchical sections.
;; These sections are used for navigation and for hiding parts of the
;; buffer.
;;
;; Most sections also represent the objects that Magit works with,
;; such as files, diffs, hunks, commits, etc.  The 'type' of a section
;; identifies what kind of object it represents (if any), and the
;; parent and grand-parent, etc provide the context.

(defstruct magit-section
  parent title beginning end children hidden type info
  needs-refresh-on-show)

(defvar magit-top-section nil
  "The top section of the current buffer.")
(make-variable-buffer-local 'magit-top-section)
(put 'magit-top-section 'permanent-local t)

(defvar magit-old-top-section nil)

(defvar magit-section-hidden-default nil)

(defun magit-new-section (title type)
  "Create a new section with title TITLE and type TYPE in current buffer.

If not `magit-top-section' exist, the new section will be the new top-section
otherwise, the new-section will be a child of the current top-section.

If TYPE is nil, the section won't be highlighted."
  (let* ((s (make-magit-section :parent magit-top-section
                                :title title
                                :type type
                                :hidden magit-section-hidden-default))
         (old (and magit-old-top-section
                   (magit-find-section (magit-section-path s)
                                       magit-old-top-section))))
    (if magit-top-section
        (push s (magit-section-children magit-top-section))
      (setq magit-top-section s))
    (if old
        (setf (magit-section-hidden s) (magit-section-hidden old)))
    s))

(defun magit-cancel-section (section)
  "Delete the section SECTION."
  (delete-region (magit-section-beginning section)
                 (magit-section-end section))
  (let ((parent (magit-section-parent section)))
    (if parent
        (setf (magit-section-children parent)
              (delq section (magit-section-children parent)))
      (setq magit-top-section nil))))

(defmacro magit-with-section (title type &rest body)
  "Create a new section of title TITLE and type TYPE and evaluate BODY there.

Sections created inside BODY will become children of the new
section. BODY must leave point at the end of the created section.

If TYPE is nil, the section won't be highlighted."
  (declare (indent 2))
  (let ((s (make-symbol "*section*")))
    `(let* ((,s (magit-new-section ,title ,type))
            (magit-top-section ,s))
       (setf (magit-section-beginning ,s) (point))
       ,@body
       (setf (magit-section-end ,s) (point))
       (setf (magit-section-children ,s)
             (nreverse (magit-section-children ,s)))
       ,s)))

(defun magit-set-section (title type start end)
  "Create a new section of title TITLE and type TYPE with specified start and
end positions."
  (let ((section (magit-new-section title type)))
    (setf (magit-section-beginning section) start)
    (setf (magit-section-end section) end)
    section))

(defun magit-set-section-info (info &optional section)
  (setf (magit-section-info (or section magit-top-section)) info))

(defun magit-set-section-needs-refresh-on-show (flag &optional section)
  (setf (magit-section-needs-refresh-on-show
         (or section magit-top-section))
        flag))

(defmacro magit-create-buffer-sections (&rest body)
  "Empty current buffer of text and Magit's sections, and then evaluate BODY."
  (declare (indent 0))
  `(let ((inhibit-read-only t))
     (erase-buffer)
     (let ((magit-old-top-section magit-top-section))
       (setq magit-top-section nil)
       ,@body
       (when (null magit-top-section)
         (magit-with-section 'top nil
           (insert "(empty)\n")))
       (magit-propertize-section magit-top-section)
       (magit-section-set-hidden magit-top-section
                                 (magit-section-hidden magit-top-section)))))

(defun magit-propertize-section (section)
  "Add text-property needed for SECTION."
  (put-text-property (magit-section-beginning section)
                     (magit-section-end section)
                     'magit-section section)
  (dolist (s (magit-section-children section))
    (magit-propertize-section s)))

(defun magit-find-section (path top)
  "Find the section at the path PATH in subsection of section TOP."
  (if (null path)
      top
    (let ((secs (magit-section-children top)))
      (while (and secs (not (equal (car path)
                                   (magit-section-title (car secs)))))
        (setq secs (cdr secs)))
      (and (car secs)
           (magit-find-section (cdr path) (car secs))))))

(defun magit-section-path (section)
  "Return the path of SECTION."
  (if (not (magit-section-parent section))
      '()
    (append (magit-section-path (magit-section-parent section))
            (list (magit-section-title section)))))

(defun magit-find-section-after (pos)
  "Find the first section that begins after POS."
  (magit-find-section-after* pos (list magit-top-section)))

(defun magit-find-section-after* (pos secs)
  "Find the first section that begins after POS in the list SECS
\(including children of sections in SECS)."
  (while (and secs
              (<= (magit-section-beginning (car secs)) pos))
    (setq secs (if (magit-section-hidden (car secs))
                   (cdr secs)
                 (append (magit-section-children (car secs))
                         (cdr secs)))))
  (car secs))

(defun magit-find-section-before (pos)
  "Return the last section that begins before POS."
  (let ((section (magit-find-section-at pos)))
    (do* ((current (or (magit-section-parent section)
                       section)
                   next)
          (next (if (not (magit-section-hidden current))
                    (magit-find-section-before* pos (magit-section-children current)))
                (if (not (magit-section-hidden current))
                    (magit-find-section-before* pos (magit-section-children current)))))
        ((null next) current))))

(defun magit-find-section-before* (pos secs)
  "Find the last section that begins before POS in the list SECS."
  (let ((prev nil))
    (while (and secs
                (< (magit-section-beginning (car secs)) pos))
      (setq prev (car secs))
      (setq secs (cdr secs)))
    prev))

(defun magit-current-section ()
  "Return the Magit section at point."
  (magit-find-section-at (point)))

(defun magit-find-section-at (pos)
  "Return the Magit section at POS."
  (or (get-text-property pos 'magit-section)
      magit-top-section))

(defun magit-insert-section (section-title-and-type
                             buffer-title washer cmd &rest args)
  "Run CMD and put its result in a new section.

SECTION-TITLE-AND-TYPE is either a string that is the title of the section
or (TITLE . TYPE) where TITLE is the title of the section and TYPE is its type.

If there is no type, or if type is nil, the section won't be highlighted.

BUFFER-TITLE is the inserted title of the section

WASHER is a function that will be run after CMD.
The buffer will be narrowed to the inserted text.
It should add sectioning as needed for Magit interaction.

CMD is an external command that will be run with ARGS as arguments."
  (let* ((body-beg nil)
         (section-title (if (consp section-title-and-type)
                            (car section-title-and-type)
                          section-title-and-type))
         (section-type (if (consp section-title-and-type)
                           (cdr section-title-and-type)
                         nil))
         (section
          (magit-with-section section-title section-type
            (if buffer-title
                (insert (propertize buffer-title 'face 'magit-section-title)
                        "\n"))
            (setq body-beg (point))
            (magit-cmd-insert cmd args)
            (if (not (eq (char-before) ?\n))
                (insert "\n"))
            (if washer
                (save-restriction
                  (narrow-to-region body-beg (point))
                  (goto-char (point-min))
                  (funcall washer)
                  (goto-char (point-max)))))))
    (if (= body-beg (point))
        (magit-cancel-section section)
      (insert "\n"))
    section))

(defun magit-git-section (section-title-and-type
                          buffer-title washer &rest args)
  "Run git and put its result in a new section.

see `magit-insert-section' for meaning of the arguments"
  (apply #'magit-insert-section
         section-title-and-type
         buffer-title
         washer
         magit-git-executable
         (append magit-git-standard-options args)))

(defun magit-goto-next-section ()
  "Go to the next section."
  (interactive)
  (let ((next (magit-find-section-after (point))))
    (if next
        (magit-goto-section next)
      (message "No next section"))))

(defun magit-goto-previous-section ()
  "Go to the previous section."
  (interactive)
  (if (eq (point) 1)
      (message "No previous section")
    (magit-goto-section (magit-find-section-before (point)))))

(defun magit-goto-parent-section ()
  "Go to the parent section."
  (interactive)
  (let ((parent (magit-section-parent (magit-current-section))))
    (when parent
      (goto-char (magit-section-beginning parent)))))

(defun magit-goto-next-sibling-section ()
  "Go to the next sibling section."
  (interactive)
  (let* ((initial (point))
         (section (magit-current-section))
         (end (- (magit-section-end section) 1))
         (parent (magit-section-parent section))
         (siblings (magit-section-children parent))
         (next-sibling (magit-find-section-after* end siblings)))
    (if next-sibling
        (magit-goto-section next-sibling)
      (magit-goto-next-section))))

(defun magit-goto-previous-sibling-section ()
  "Go to the previous sibling section."
  (interactive)
  (let* ((section (magit-current-section))
         (beginning (magit-section-beginning section))
         (parent (magit-section-parent section))
         (siblings (magit-section-children parent))
         (previous-sibling (magit-find-section-before* beginning siblings)))
    (if previous-sibling
        (magit-goto-section previous-sibling)
      (magit-goto-parent-section))))

(defun magit-goto-section (section)
  (goto-char (magit-section-beginning section))
  (cond
   ((and magit-log-auto-more
         (eq (magit-section-type section) 'longer))
    (magit-log-show-more-entries)
    (forward-line -1)
    (magit-goto-next-section))
   ((and (eq (magit-section-type section) 'commit)
         (derived-mode-p 'magit-log-mode))
    (magit-show-commit section))))

(defun magit-goto-section-at-path (path)
  "Go to the section described by PATH."
  (let ((sec (magit-find-section path magit-top-section)))
    (if sec
        (goto-char (magit-section-beginning sec))
      (message "No such section"))))

(defun magit-for-all-sections (func &optional top)
  "Run FUNC on TOP and recursively on all its children.

Default value for TOP is `magit-top-section'"
  (let ((section (or top magit-top-section)))
    (when section
      (funcall func section)
      (dolist (c (magit-section-children section))
        (magit-for-all-sections func c)))))

(defun magit-section-set-hidden (section hidden)
  "Hide SECTION if HIDDEN is not nil, show it otherwise."
  (setf (magit-section-hidden section) hidden)
  (if (and (not hidden)
           (magit-section-needs-refresh-on-show section))
      (magit-refresh)
    (let ((inhibit-read-only t)
          (beg (save-excursion
                 (goto-char (magit-section-beginning section))
                 (forward-line)
                 (point)))
          (end (magit-section-end section)))
      (if (< beg end)
          (put-text-property beg end 'invisible hidden)))
    (if (not hidden)
        (dolist (c (magit-section-children section))
          (magit-section-set-hidden c (magit-section-hidden c))))))

(defun magit-section-any-hidden (section)
  "Return true if SECTION or any of its children is hidden."
  (or (magit-section-hidden section)
      (let ((kids (magit-section-children section)))
        (while (and kids (not (magit-section-any-hidden (car kids))))
          (setq kids (cdr kids)))
        kids)))

(defun magit-section-collapse (section)
  "Show SECTION and hide all its children."
  (dolist (c (magit-section-children section))
    (setf (magit-section-hidden c) t))
  (magit-section-set-hidden section nil))

(defun magit-section-expand (section)
  "Show SECTION and all its children."
  (dolist (c (magit-section-children section))
    (setf (magit-section-hidden c) nil))
  (magit-section-set-hidden section nil))

(defun magit-section-expand-all-aux (section)
  "Show recursively all SECTION's children."
  (dolist (c (magit-section-children section))
    (setf (magit-section-hidden c) nil)
    (magit-section-expand-all-aux c)))

(defun magit-section-expand-all (section)
  "Show SECTION and all its children."
  (magit-section-expand-all-aux section)
  (magit-section-set-hidden section nil))

(defun magit-section-hideshow (flag-or-func)
  "Show or hide current section depending on FLAG-OR-FUNC.

If FLAG-OR-FUNC is a function, it will be ran on current section
IF FLAG-OR-FUNC is a Boolean value, the section will be hidden if its true, shown otherwise"
  (let ((section (magit-current-section)))
    (when (magit-section-parent section)
      (goto-char (magit-section-beginning section))
      (if (functionp flag-or-func)
          (funcall flag-or-func section)
        (magit-section-set-hidden section flag-or-func)))))

(defun magit-show-section ()
  "Show current section."
  (interactive)
  (magit-section-hideshow nil))

(defun magit-hide-section ()
  "Hide current section."
  (interactive)
  (magit-section-hideshow t))

(defun magit-collapse-section ()
  "Hide all subsection of current section."
  (interactive)
  (magit-section-hideshow #'magit-section-collapse))

(defun magit-expand-section ()
  "Show all subsection of current section."
  (interactive)
  (magit-section-hideshow #'magit-section-expand))

(defun magit-toggle-file-section ()
  "Like `magit-toggle-section' but toggle at file granularity."
  (interactive)
  (when (eq 'hunk (first (magit-section-context-type (magit-current-section))))
    (magit-goto-parent-section))
  (magit-toggle-section))

(defun magit-toggle-section ()
  "Toggle hidden status of current section."
  (interactive)
  (magit-section-hideshow
   (lambda (s)
     (magit-section-set-hidden s (not (magit-section-hidden s))))))

(defun magit-expand-collapse-section ()
  "Toggle hidden status of subsections of current section."
  (interactive)
  (magit-section-hideshow
   (lambda (s)
     (cond ((magit-section-any-hidden s)
            (magit-section-expand-all s))
           (t
            (magit-section-collapse s))))))

(defun magit-cycle-section ()
  "Cycle between expanded, hidden and collapsed state for current section.

Hidden: only the first line of the section is shown
Collapsed: only the first line of the subsection is shown
Expanded: everything is shown."
  (interactive)
  (magit-section-hideshow
   (lambda (s)
     (cond ((magit-section-hidden s)
            (magit-section-collapse s))
           ((notany #'magit-section-hidden (magit-section-children s))
            (magit-section-set-hidden s t))
           (t
            (magit-section-expand s))))))

(defun magit-section-lineage (s)
  "Return list of parent, grand-parents... for section S."
  (when s
    (cons s (magit-section-lineage (magit-section-parent s)))))

(defun magit-section-show-level (section level threshold path)
  (magit-section-set-hidden section (>= level threshold))
  (when (and (< level threshold)
             (not (magit-no-commit-p)))
    (if path
        (magit-section-show-level (car path) (1+ level) threshold (cdr path))
      (dolist (c (magit-section-children section))
        (magit-section-show-level c (1+ level) threshold nil)))))

(defun magit-show-level (level all)
  "Show section whose level is less than LEVEL, hide the others.
If ALL is non nil, do this in all sections,
otherwise do it only on ancestors and descendants of current section."
  (magit-with-refresh
    (if all
        (magit-section-show-level magit-top-section 0 level nil)
      (let ((path (reverse (magit-section-lineage (magit-current-section)))))
        (magit-section-show-level (car path) 0 level (cdr path))))))

(defun magit-show-only-files ()
  "Show section that are files, but not there subsection.

Do this in on ancestors and descendants of current section."
  (interactive)
  (if (derived-mode-p 'magit-status-mode)
      (call-interactively 'magit-show-level-2)
    (call-interactively 'magit-show-level-1)))

(defun magit-show-only-files-all ()
  "Show section that are files, but not there subsection.

Do this for all sections"
  (interactive)
  (if (derived-mode-p 'magit-status-mode)
      (call-interactively 'magit-show-level-2-all)
    (call-interactively 'magit-show-level-1-all)))

(defmacro magit-define-level-shower-1 (level all)
  "Define an interactive function to show function of level LEVEL.

If ALL is non nil, this function will affect all section,
otherwise it will affect only ancestors and descendants of current section."
  (let ((fun (intern (format "magit-show-level-%s%s"
                             level (if all "-all" ""))))
        (doc (format "Show sections on level %s." level)))
    `(defun ,fun ()
       ,doc
       (interactive)
       (magit-show-level ,level ,all))))

(defmacro magit-define-level-shower (level)
  "Define two interactive function to show function of level LEVEL.
one for all, one for current lineage."
  `(progn
     (magit-define-level-shower-1 ,level nil)
     (magit-define-level-shower-1 ,level t)))

(defmacro magit-define-section-jumper (sym title)
  "Define an interactive function to go to section SYM.

TITLE is the displayed title of the section."
  (let ((fun (intern (format "magit-jump-to-%s" sym)))
        (doc (format "Jump to section `%s'." title)))
    `(progn
       (defun ,fun ()
         ,doc
         (interactive)
         (magit-goto-section-at-path '(,sym)))
       (put ',fun 'definition-name ',sym))))

(defmacro magit-define-inserter (sym arglist &rest body)
  (declare (indent defun))
  (let ((fun (intern (format "magit-insert-%s" sym)))
        (before (intern (format "magit-before-insert-%s-hook" sym)))
        (after (intern (format "magit-after-insert-%s-hook" sym)))
        (doc (format "Insert items for `%s'." sym)))
    `(progn
       (defvar ,before nil)
       (defvar ,after nil)
       (defun ,fun ,arglist
         ,doc
         (run-hooks ',before)
         ,@body
         (run-hooks ',after))
       (put ',before 'definition-name ',sym)
       (put ',after 'definition-name ',sym)
       (put ',fun 'definition-name ',sym))))

(defvar magit-highlighted-section nil)

(defun magit-refine-section (section)
  "Apply temporary refinements to the display of SECTION.
Refinements can be undone with `magit-unrefine-section'."
  (let ((type (and section (magit-section-type section))))
    (cond ((and (eq type 'hunk)
                magit-diff-refine-hunk
                (not (eq magit-diff-refine-hunk 'all)))
           ;; Refine the current hunk to show fine details, using
           ;; diff-mode machinery.
           (save-excursion
             (goto-char (magit-section-beginning magit-highlighted-section))
             (diff-refine-hunk))))))

(defun magit-unrefine-section (section)
  "Remove refinements to the display of SECTION done by `magit-refine-section'."
  (let ((type (and section (magit-section-type section))))
    (cond ((and (eq type 'hunk)
                magit-diff-refine-hunk
                (not (eq magit-diff-refine-hunk 'all)))
           ;; XXX this should be in some diff-mode function, like
           ;; `diff-unrefine-hunk'
           (remove-overlays (magit-section-beginning section)
                            (magit-section-end section)
                            'diff-mode 'fine)))))

(defvar magit-highlight-overlay nil)

(defun magit-highlight-section ()
  "Highlight current section if it has a type."
  (let ((section (magit-current-section)))
    (when (not (eq section magit-highlighted-section))
      (when magit-highlighted-section
        ;; remove any refinement from previous hunk
        (magit-unrefine-section magit-highlighted-section))
      (setq magit-highlighted-section section)
      (if (not magit-highlight-overlay)
          (let ((ov (make-overlay 1 1)))
            (overlay-put ov 'face 'magit-item-highlight)
            (setq magit-highlight-overlay ov)))
      (if (and section (magit-section-type section))
          (progn
            (magit-refine-section section)
            (move-overlay magit-highlight-overlay
                          (magit-section-beginning section)
                          (magit-section-end section)
                          (current-buffer)))
        (delete-overlay magit-highlight-overlay)))))

(defun magit-section-context-type (section)
  (if (null section)
      '()
    (let ((c (or (magit-section-type section)
                 (if (symbolp (magit-section-title section))
                     (magit-section-title section)))))
      (if c
          (cons c (magit-section-context-type
                   (magit-section-parent section)))
        '()))))

(defun magit-prefix-p (prefix list)
  "Returns non-nil if PREFIX is a prefix of LIST.  PREFIX and LIST should both be
lists.

If the car of PREFIX is the symbol '*, then return non-nil if the cdr of PREFIX
is a sublist of LIST (as if '* matched zero or more arbitrary elements of LIST)"
  ;;; Very schemish...
  (or (null prefix)
      (if (eq (car prefix) '*)
          (or (magit-prefix-p (cdr prefix) list)
              (and (not (null list))
                   (magit-prefix-p prefix (cdr list))))
        (and (not (null list))
             (equal (car prefix) (car list))
             (magit-prefix-p (cdr prefix) (cdr list))))))

(defmacro magit-section-case (head &rest clauses)
  "Make different action depending of current section.

HEAD is (SECTION INFO &optional OPNAME),
  SECTION will be bind to the current section,
  INFO will be bind to the info's of the current section,
  OPNAME is a string that will be used to describe current action,

CLAUSES is a list of CLAUSE, each clause is (SECTION-TYPE &BODY)
where SECTION-TYPE describe section where BODY will be run.

This returns non-nil if some section matches. If the
corresponding body return a non-nil value, it is returned,
otherwise it returns t.

If no section matches, this returns nil if no OPNAME was given
and throws an error otherwise."
  (declare (indent 1))
  (let ((section (car head))
        (info (cadr head))
        (type (make-symbol "*type*"))
        (context (make-symbol "*context*"))
        (opname (caddr head)))
    `(let* ((,section (magit-current-section))
            (,info (and ,section (magit-section-info ,section)))
            (,type (and ,section (magit-section-type ,section)))
            (,context (magit-section-context-type ,section)))
       (cond ,@(mapcar (lambda (clause)
                         (if (eq (car clause) t)
                             `(t (or (progn ,@(cdr clause))
                                     t))
                           (let ((prefix (reverse (car clause)))
                                 (body (cdr clause)))
                             `((magit-prefix-p ',prefix ,context)
                               (or (progn ,@body)
                                   t)))))
                       clauses)
             ,@(when opname
                 `(((run-hook-with-args-until-success
                     ',(intern (format "magit-%s-action-hook" opname))))
                   ((not ,type)
                    (error "Nothing to %s here" ,opname))
                   (t
                    (error "Can't %s a %s"
                           ,opname
                           (or (get ,type 'magit-description)
                               ,type)))))))))

(defmacro magit-section-action (head &rest clauses)
  (declare (indent 1))
  `(magit-with-refresh
     (magit-section-case ,head ,@clauses)))

(defmacro magit-add-action (head &rest clauses)
  "Add additional actions to a pre-existing operator.
The syntax is identical to `magit-section-case', except that
OPNAME is mandatory and specifies the operation to which to add
the actions."
  (declare (indent 1))
  (let ((section (car head))
        (info (cadr head))
        (type (caddr head)))
    `(add-hook ',(intern (format "magit-%s-action-hook" type))
               (lambda ()
                 ,(macroexpand
                   ;; Don't pass in the opname so we don't recursively
                   ;; run the hook again, and so we don't throw an
                   ;; error if no action matches.
                   `(magit-section-case (,section ,info)
                      ,@clauses))))))

(defun magit-wash-sequence (func)
  "Run FUNC until end of buffer is reached.

FUNC should leave point at the end of the modified region"
  (while (and (not (eobp))
              (funcall func))))

(defmacro magit-define-command (sym arglist &rest body)
  "Macro to define a magit command.
It will define the magit-SYM function having ARGLIST as argument.
It will also define the magit-SYM-command-hook variable.

The defined function will call the function in the hook in
order until one return non nil. If they all return nil then body will be called.

It is used to define hookable magit command: command defined by this
function can be enriched by magit extension like magit-topgit and magit-svn"
  (declare (indent defun)
           (debug (&define name lambda-list
                           [&optional stringp]        ; Match the doc string, if present.
                           [&optional ("interactive" interactive)]
                           def-body)))
  (let ((fun (intern (format "magit-%s" sym)))
        (hook (intern (format "magit-%s-command-hook" sym)))
        (doc (format "Command for `%s'." sym))
        (inter nil)
        (instr body))
    (when (stringp (car body))
      (setq doc (car body)
            instr (cdr body)))
    (let ((form (car instr)))
      (when (eq (car form) 'interactive)
        (setq inter form
              instr (cdr instr))))
    `(progn
       (defvar ,hook nil)
       (defun ,fun ,arglist
         ,doc
         ,inter
         (or (run-hook-with-args-until-success
              ',hook ,@(remq '&optional (remq '&rest arglist)))
             ,@instr))
       (put ',fun 'definition-name ',sym)
       (put ',hook 'definition-name ',sym))))

;;; Running commands

(defun magit-set-mode-line-process (str)
  (let ((pr (if str (concat " " str) "")))
    (save-excursion
      (magit-for-all-buffers (lambda ()
                               (setq mode-line-process pr))))))

(defun magit-process-indicator-from-command (comps)
  (if (magit-prefix-p (cons magit-git-executable magit-git-standard-options)
                      comps)
      (setq comps (nthcdr (+ (length magit-git-standard-options) 1) comps)))
  (cond ((or (null (cdr comps))
             (not (member (car comps) '("remote"))))
         (car comps))
        (t
         (concat (car comps) " " (cadr comps)))))

(defvar magit-process nil)
(defvar magit-process-client-buffer nil)
(defvar magit-process-buffer-name "*magit-process*"
  "Buffer name for running git commands.")

(defun magit-run* (cmd-and-args
                   &optional logline noerase noerror nowait input)
  (if (and magit-process
           (get-buffer magit-process-buffer-name))
      (error "Git is already running"))
  (let ((cmd (car cmd-and-args))
        (args (cdr cmd-and-args))
        (dir default-directory)
        (buf (get-buffer-create magit-process-buffer-name))
        (successp nil))
    (magit-set-mode-line-process
     (magit-process-indicator-from-command cmd-and-args))
    (setq magit-process-client-buffer (current-buffer))
    (with-current-buffer buf
      (view-mode 1)
      (set (make-local-variable 'view-no-disable-on-exit) t)
      (setq view-exit-action
            (lambda (buffer)
              (with-current-buffer buffer
                (bury-buffer))))
      (setq buffer-read-only t)
      (let ((inhibit-read-only t))
        (setq default-directory dir)
        (if noerase
            (goto-char (point-max))
          (erase-buffer))
        (insert "$ " (or logline
                         (mapconcat 'identity cmd-and-args " "))
                "\n")
        (cond (nowait
               (setq magit-process
                     (let ((process-connection-type magit-process-connection-type))
                       (apply 'magit-start-process cmd buf cmd args)))
               (set-process-sentinel magit-process 'magit-process-sentinel)
               (set-process-filter magit-process 'magit-process-filter)
               (when input
                 (with-current-buffer input
                   (process-send-region magit-process
                                        (point-min) (point-max)))
                 (process-send-eof magit-process)
                 (sit-for 0.1 t))
               (cond ((= magit-process-popup-time 0)
                      (pop-to-buffer (process-buffer magit-process)))
                     ((> magit-process-popup-time 0)
                      (run-with-timer
                       magit-process-popup-time nil
                       (function
                        (lambda (buf)
                          (with-current-buffer buf
                            (when magit-process
                              (display-buffer (process-buffer magit-process))
                              (goto-char (point-max))))))
                       (current-buffer))))
               (setq successp t))
              (input
               (with-current-buffer input
                 (setq default-directory dir)
                 (setq magit-process
                       ;; Don't use a pty, because it would set icrnl
                       ;; which would modify the input (issue #20).
                       (let ((process-connection-type nil))
                         (apply 'magit-start-process cmd buf cmd args)))
                 (set-process-filter magit-process 'magit-process-filter)
                 (process-send-region magit-process
                                      (point-min) (point-max))
                 (process-send-eof magit-process)
                 (while (equal (process-status magit-process) 'run)
                   (sit-for 0.1 t))
                 (setq successp
                       (equal (process-exit-status magit-process) 0))
                 (setq magit-process nil))
               (magit-set-mode-line-process nil)
               (magit-need-refresh magit-process-client-buffer))
              (t
               (setq successp
                     (equal (apply 'process-file cmd nil buf nil args) 0))
               (magit-set-mode-line-process nil)
               (magit-need-refresh magit-process-client-buffer))))
      (or successp
          noerror
          (error
           "%s ... [Hit %s or see buffer %s for details]"
           (or (with-current-buffer (get-buffer magit-process-buffer-name)
                 (when (re-search-backward
                        (concat "^error: \\(.*\\)" paragraph-separate) nil t)
                   (match-string 1)))
               "Git failed")
           (with-current-buffer magit-process-client-buffer
             (key-description (car (where-is-internal
                                    'magit-display-process))))
           magit-process-buffer-name))
      successp)))

(autoload 'dired-uncache "dired")
(defun magit-process-sentinel (process event)
  (let ((msg (format "%s %s." (process-name process) (substring event 0 -1)))
        (successp (string-match "^finished" event))
        (key (with-current-buffer magit-process-client-buffer
               (key-description (car (where-is-internal
                                      'magit-display-process))))))
    (with-current-buffer (process-buffer process)
      (let ((inhibit-read-only t))
        (goto-char (point-max))
        (insert msg "\n")
        (message (if successp msg
                   (format "%s Hit %s or see buffer %s for details."
                           msg key (current-buffer)))))
      (unless (memq (process-status process) '(run open))
        (dired-uncache default-directory)))
    (setq magit-process nil)
    (magit-set-mode-line-process nil)
    (magit-refresh-buffer magit-process-client-buffer)))

(defun magit-password (proc string)
  "Checks if git/ssh asks for a password and ask the user for it."
  (let (ask)
    (cond ((or (string-match "^Enter passphrase for key '\\\(.*\\\)': $" string)
               (string-match "^\\\(.*\\\)'s password:" string)
               (string-match "^Password for '\\\(.*\\\)':" string))
           (setq ask (format "Password for '%s': " (match-string 1 string))))
          ((string-match "^[pP]assword:" string)
           (setq ask "Password:")))
    (when ask
      (process-send-string proc (concat (read-passwd ask nil) "\n")))))

(defun magit-username (proc string)
  "Checks if git asks for a username and ask the user for it."
  (when (string-match "^Username for '\\\(.*\\\)':" string)
    (process-send-string proc
                         (concat
                          (read-string (format "Username for '%s': "
                                               (match-string 1 string))
                                       nil nil (user-login-name))
                          "\n"))))

(defun magit-process-filter (proc string)
  (save-current-buffer
    (set-buffer (process-buffer proc))
    (let ((inhibit-read-only t))
      (magit-username proc string)
      (magit-password proc string)
      (goto-char (process-mark proc))
      ;; Find last ^M in string.  If one was found, ignore everything
      ;; before it and delete the current line.
      (let ((ret-pos (length string)))
        (while (and (>= (setq ret-pos (1- ret-pos)) 0)
                    (/= ?\r (aref string ret-pos))))
        (cond ((>= ret-pos 0)
               (goto-char (line-beginning-position))
               (delete-region (point) (line-end-position))
               (insert (substring string (+ ret-pos 1))))
              (t
               (insert string))))
      (set-marker (process-mark proc) (point)))))

(defun magit-run (cmd &rest args)
  (magit-with-refresh
    (magit-run* (cons cmd args))))

(defun magit-run-git (&rest args)
  (magit-with-refresh
    (magit-run* (append (cons magit-git-executable
                              magit-git-standard-options)
                        args))))

(defun magit-run-git-with-input (input &rest args)
  (magit-with-refresh
    (magit-run* (append (cons magit-git-executable
                              magit-git-standard-options)
                        args)
                nil nil nil nil input)))

(defun magit-run-git-async (&rest args)
  (message "Running %s %s" magit-git-executable (mapconcat 'identity args " "))
  (magit-run* (append (cons magit-git-executable
                            magit-git-standard-options)
                      args)
              nil nil nil t))

(defun magit-run-async-with-input (input cmd &rest args)
  (magit-run* (cons cmd args) nil nil nil t input))

(defun magit-display-process ()
  "Display output from most recent git command."
  (interactive)
  (unless (get-buffer magit-process-buffer-name)
    (error "No Git commands have run"))
  (display-buffer magit-process-buffer-name))

;;; Mode

;; We define individual functions (instead of using lambda etc) so
;; that the online help can show something meaningful.

(magit-define-section-jumper untracked "Untracked files")
(magit-define-section-jumper unstaged  "Unstaged changes")
(magit-define-section-jumper staged    "Staged changes")
(magit-define-section-jumper unpushed  "Unpushed commits")

(magit-define-level-shower 1)
(magit-define-level-shower 2)
(magit-define-level-shower 3)
(magit-define-level-shower 4)

(easy-menu-define magit-mode-menu magit-mode-map
  "Magit menu"
  '("Magit"
    ["Refresh" magit-refresh t]
    ["Refresh all" magit-refresh-all t]
    "---"
    ["Stage" magit-stage-item t]
    ["Stage all" magit-stage-all t]
    ["Unstage" magit-unstage-item t]
    ["Unstage all" magit-unstage-all t]
    ["Commit" magit-log-edit t]
    ["Add log entry" magit-add-log t]
    ["Tag" magit-tag t]
    ["Annotated tag" magit-annotated-tag t]
    "---"
    ["Diff working tree" magit-diff-working-tree t]
    ["Diff" magit-diff t]
    ("Log"
     ["Short Log" magit-log t]
     ["Long Log" magit-log-long t]
     ["Reflog" magit-reflog t]
     ["Extended..." magit-key-mode-popup-logging t])
    "---"
    ["Cherry pick" magit-cherry-pick-item t]
    ["Apply" magit-apply-item t]
    ["Revert" magit-revert-item t]
    "---"
    ["Ignore" magit-ignore-item t]
    ["Ignore locally" magit-ignore-item-locally t]
    ["Discard" magit-discard-item t]
    ["Reset head" magit-reset-head t]
    ["Reset working tree" magit-reset-working-tree t]
    ["Stash" magit-stash t]
    ["Snapshot" magit-stash-snapshot t]
    "---"
    ["Branch..." magit-checkout t]
    ["Merge" magit-manual-merge t]
    ["Interactive resolve" magit-interactive-resolve-item t]
    ["Rebase" magit-rebase-step t]
    ("Rewrite"
     ["Start" magit-rewrite-start t]
     ["Stop" magit-rewrite-stop t]
     ["Finish" magit-rewrite-finish t]
     ["Abort" magit-rewrite-abort t]
     ["Set used" magit-rewrite-set-used t]
     ["Set unused" magit-rewrite-set-unused t])
    "---"
    ["Push" magit-push t]
    ["Pull" magit-pull t]
    ["Remote update" magit-remote-update t]
    ("Submodule"
     ["Submodule update" magit-submodule-update t]
     ["Submodule update and init" magit-submodule-update-init t]
     ["Submodule init" magit-submodule-init t]
     ["Submodule sync" magit-submodule-sync t])
    "---"
    ("Extensions")
    "---"
    ["Display Git output" magit-display-process t]
    ["Quit Magit" magit-quit-window t]))

(defvar magit-mode-hook nil "Hook run by `magit-mode'.")

(put 'magit-mode 'mode-class 'special)

(defvar magit-refresh-function nil)
(make-variable-buffer-local 'magit-refresh-function)
(put 'magit-refresh-function 'permanent-local t)

(defvar magit-refresh-args nil)
(make-variable-buffer-local 'magit-refresh-args)
(put 'magit-refresh-args 'permanent-local t)

(defvar last-point)

(defun magit-remember-point ()
  (setq last-point (point)))

(defun magit-invisible-region-end (pos)
  (while (and (not (= pos (point-max))) (invisible-p pos))
    (setq pos (next-char-property-change pos)))
  pos)

(defun magit-invisible-region-start (pos)
  (while (and (not (= pos (point-min))) (invisible-p pos))
    (setq pos (1- (previous-char-property-change pos))))
  pos)

(defun magit-correct-point-after-command ()
  "Move point outside of invisible regions.

Emacs often leaves point in invisible regions, it seems.  To fix
this, we move point ourselves and never let Emacs do its own
adjustments.

When point has to be moved out of an invisible region, it can be
moved to its end or its beginning.  We usually move it to its
end, except when that would move point back to where it was
before the last command."
  (if (invisible-p (point))
      (let ((end (magit-invisible-region-end (point))))
        (goto-char (if (= end last-point)
                       (magit-invisible-region-start (point))
                     end))))
  (setq disable-point-adjustment t))

(defun magit-post-command-hook ()
  (magit-correct-point-after-command)
  (magit-highlight-section))

(defun magit-mode ()
  "Review the status of a git repository and act on it.

Please see the manual for a complete description of Magit.

\\{magit-mode-map}"
  (kill-all-local-variables)
  (buffer-disable-undo)
  (setq buffer-read-only t
        truncate-lines t
        major-mode 'magit-mode
        mode-name "Magit"
        mode-line-process "")
  (add-hook 'pre-command-hook #'magit-remember-point nil t)
  (add-hook 'post-command-hook #'magit-post-command-hook t t)
  (use-local-map magit-mode-map)
  (setq magit-current-indentation (magit-indentation-for default-directory))
  ;; Emacs' normal method of showing trailing whitespace gives weird
  ;; results when `magit-whitespace-warning-face' is different from
  ;; `trailing-whitespace'.
  (if (and magit-highlight-whitespace magit-highlight-trailing-whitespace)
      (setq show-trailing-whitespace nil))
  (run-mode-hooks 'magit-mode-hook))

(defun magit-mode-init (dir submode refresh-func &rest refresh-args)
  (setq default-directory dir
        magit-refresh-function refresh-func
        magit-refresh-args refresh-args)
  (funcall submode)
  (magit-refresh-buffer))

(defun magit-indentation-for (dir)
  (let (result)
    (dolist (pair magit-highlight-indentation)
      (if (string-match-p (car pair) dir)
          (setq result (cdr pair))))
    result))

(defun magit-find-buffer (submode &optional dir)
  (let ((topdir (magit-get-top-dir (or dir default-directory))))
    (dolist (buf (buffer-list))
      (if (with-current-buffer buf
            (and (eq major-mode submode)
                 default-directory
                 (equal (expand-file-name default-directory) topdir)))
          (return buf)))))

(defun magit-find-status-buffer (&optional dir)
  (magit-find-buffer 'magit-status-mode dir))

(defun magit-for-all-buffers (func &optional dir)
  (dolist (buf (buffer-list))
    (with-current-buffer buf
      (if (and (derived-mode-p 'magit-mode)
               (or (null dir)
                   (equal default-directory dir)))
          (funcall func)))))

(defun magit-refresh-buffer (&optional buffer)
  (with-current-buffer (or buffer (current-buffer))
    (let* ((old-line (line-number-at-pos))
           (old-point (point))
           (old-section (magit-current-section))
           (old-path (and old-section
                          (magit-section-path (magit-current-section)))))
      (beginning-of-line)
      (let ((section-line (and old-section
                               (count-lines
                                (magit-section-beginning old-section)
                                (point))))
            (line-char (- old-point (point))))
        (if magit-refresh-function
            (apply magit-refresh-function
                   magit-refresh-args))
        (magit-refresh-marked-commits-in-buffer)
        (let ((s (and old-path (magit-find-section old-path magit-top-section))))
          (cond (s
                 (goto-char (magit-section-beginning s))
                 (forward-line section-line)
                 (forward-char line-char))
                (t
                 (magit-goto-line old-line)))
          (dolist (w (get-buffer-window-list (current-buffer)))
            (set-window-point w (point)))
          (magit-highlight-section))))))

(defun magit-string-has-prefix-p (string prefix)
  (eq (compare-strings string nil (length prefix) prefix nil nil) t))

(defun magit-revert-buffers (dir &optional ignore-modtime)
  (dolist (buffer (buffer-list))
    (when (and buffer
               (buffer-file-name buffer)
               ;; don't revert indirect buffers, as the parent will be reverted
               (not (buffer-base-buffer buffer))
               (magit-string-has-prefix-p (buffer-file-name buffer) dir)
               (file-readable-p (buffer-file-name buffer))
               (or ignore-modtime (not (verify-visited-file-modtime buffer)))
               (not (buffer-modified-p buffer)))
      (with-current-buffer buffer
        (condition-case var
            (revert-buffer t t nil)
          (error (let ((signal-data (cadr var)))
                   (cond (t (magit-bug-report signal-data))))))))))

(defun magit-update-vc-modeline (dir)
  "Update the modeline for buffers representable by magit."
  (dolist (buffer (buffer-list))
    (when (and buffer
               (buffer-file-name buffer)
               (magit-string-has-prefix-p (buffer-file-name buffer) dir))
      (with-current-buffer buffer
        (condition-case var
            (vc-find-file-hook)
          (error (let ((signal-data (cadr var)))
                   (cond (t (magit-bug-report signal-data))))))))))

(defvar magit-refresh-needing-buffers nil)
(defvar magit-refresh-pending nil)

(defun magit-refresh-wrapper (func)
  (if magit-refresh-pending
      (funcall func)
    (let* ((dir default-directory)
           (status-buffer (magit-find-status-buffer dir))
           (magit-refresh-needing-buffers nil)
           (magit-refresh-pending t))
      (unwind-protect
          (funcall func)
        (when magit-refresh-needing-buffers
          (magit-revert-buffers dir)
          (dolist (b (adjoin status-buffer
                             magit-refresh-needing-buffers))
            (magit-refresh-buffer b)))))))

(defun magit-need-refresh (&optional buffer)
  "Mark BUFFER as needing to be refreshed.  If BUFFER is nil, use the
current buffer."
  (pushnew (or buffer (current-buffer)) magit-refresh-needing-buffers :test 'eq))

(defun magit-refresh ()
  "Refresh current buffer to match repository state.
Also revert every unmodified buffer visiting files
in the corresponding directory."
  (interactive)
  (magit-with-refresh
    (magit-need-refresh)))

(defun magit-refresh-all ()
  "Refresh all magit buffers to match respective repository states.
Also revert every unmodified buffer visiting files
in the corresponding directories."
  (interactive)
  (magit-for-all-buffers #'magit-refresh-buffer default-directory))

;;; Untracked files

(defun magit-wash-untracked-file ()
  (if (looking-at "^? \\(.*\\)$")
      (let ((file (match-string-no-properties 1)))
        (delete-region (point) (+ (line-end-position) 1))
        (magit-with-section file 'file
          (magit-set-section-info file)
          (insert "\t" file "\n"))
        t)
    nil))

(defun magit-wash-untracked-files ()
  ;; Setting magit-old-top-section to nil speeds up washing: no time
  ;; is wasted looking up the old visibility, which doesn't matter for
  ;; untracked files.
  ;;
  ;; XXX - speed this up in a more general way.
  ;;
  (let ((magit-old-top-section nil))
    (magit-wash-sequence #'magit-wash-untracked-file)))

(defun magit-insert-untracked-files ()
  (unless (string= (magit-get "status" "showUntrackedFiles") "no")
    (apply 'magit-git-section
           `(untracked
             "Untracked files:"
             magit-wash-untracked-files
             "ls-files" "--others" "-t" "--exclude-standard"
             ,@(when magit-omit-untracked-dir-contents
                 '("--directory"))))))

;;; Diffs and Hunks

(defvar magit-diff-context-lines 3)

(defun magit-diff-U-arg ()
  (format "-U%d" magit-diff-context-lines))

(defun magit-diff-smaller-hunks (&optional count)
  "Decrease the context for diff hunks by COUNT."
  (interactive "p")
  (setq magit-diff-context-lines (max 0 (- magit-diff-context-lines count)))
  (magit-refresh))

(defun magit-diff-larger-hunks (&optional count)
  "Increase the context for diff hunks by COUNT."
  (interactive "p")
  (setq magit-diff-context-lines (+ magit-diff-context-lines count))
  (magit-refresh))

(defun magit-diff-default-hunks ()
  "Reset context for diff hunks to the default size."
  (interactive "")
  (setq magit-diff-context-lines 3)
  (magit-refresh))

(defun magit-toggle-diff-refine-hunk (&optional other)
  (interactive "P")
  "Turn diff-hunk refining on or off.

If hunk refining is currently on, then hunk refining is turned off.
If hunk refining is off, then hunk refining is turned on, in
`selected' mode (only the currently selected hunk is refined).

With a prefix argument, the \"third choice\" is used instead:
If hunk refining is currently on, then refining is kept on, but
the refining mode (`selected' or `all') is switched.
If hunk refining is off, then hunk refining is turned on, in
`all' mode (all hunks refined).

Customize `magit-diff-refine-hunk' to change the default mode."
  (let* ((old magit-diff-refine-hunk)
         (new
          (if other
              (if (eq old 'all) t 'all)
            (not old))))

    ;; remove any old refining in currently highlighted section
    (when (and magit-highlighted-section old (not (eq old 'all)))
      (magit-unrefine-section magit-highlighted-section))

    ;; set variable to new value locally
    (set (make-local-variable 'magit-diff-refine-hunk) new)

    ;; if now highlighting in "selected only" mode, turn refining back
    ;; on in the current section
    (when (and magit-highlighted-section new (not (eq new 'all)))
      (magit-refine-section magit-highlighted-section))

    ;; `all' mode being turned on or off needs a complete refresh
    (when (or (eq old 'all) (eq new 'all))
      (magit-refresh))))

(defun magit-diff-line-file ()
  (cond ((looking-at "^diff --git ./\\(.*\\) ./\\(.*\\)$")
         (match-string-no-properties 2))
        ((looking-at "^diff --cc +\\(.*\\)$")
         (match-string-no-properties 1))
        (t
         nil)))

(defun magit-wash-diffs ()
  (magit-wash-sequence #'magit-wash-diff-or-other-file))

(defun magit-wash-diff-or-other-file ()
  (or (magit-wash-diff)
      (magit-wash-other-file)))

(defun magit-wash-other-file ()
  (if (looking-at "^? \\(.*\\)$")
      (let ((file (match-string-no-properties 1)))
        (delete-region (point) (+ (line-end-position) 1))
        (magit-with-section file 'file
          (magit-set-section-info file)
          (insert "\tNew      " file "\n"))
        t)
    nil))

(defvar magit-hide-diffs nil)

(defvar magit-indentation-level 1)

(defun magit-insert-diff-title (status file file2)
  (let ((status-text (case status
                       ((unmerged)
                        (format "Unmerged   %s" file))
                       ((new)
                        (format "New        %s" file))
                       ((deleted)
                        (format "Deleted    %s" file))
                       ((renamed)
                        (format "Renamed    %s   (from %s)"
                                file file2))
                       ((modified)
                        (format "Modified   %s" file))
                       ((typechange)
                        (format "Typechange %s" file))
                       (t
                        (format "?          %s" file)))))
    (insert (make-string magit-indentation-level ?\t) status-text "\n")))

(defvar magit-current-diff-range nil
  "Used internally when setting up magit diff sections.")

(defun magit-wash-typechange-section (file)
  (magit-set-section-info (list 'typechange file))
  (let ((first-start (point-marker))
        (second-start (progn (forward-line 1)
                             (search-forward-regexp "^diff")
                             (beginning-of-line)
                             (point-marker))))
    (let ((magit-indentation-level (+ magit-indentation-level 1)))
      (save-restriction
        (narrow-to-region first-start second-start)
        (goto-char (point-min))
        (magit-with-section file 'diff
          (magit-wash-diff-section)))
      (save-restriction
        (narrow-to-region second-start (point-max))
        (goto-char (point-min))
        (magit-with-section file 'diff
          (magit-wash-diff-section))))))

(defun magit-wash-diff-section ()
  (cond ((looking-at "^\\* Unmerged path \\(.*\\)")
         (let ((file (match-string-no-properties 1)))
           (delete-region (point) (line-end-position))
           (insert "\tUnmerged " file "\n")
           (magit-set-section-info (list 'unmerged file nil))
           t))
        ((looking-at "^diff")
         (let ((file (magit-diff-line-file))
               (end (save-excursion
                      (forward-line) ;; skip over "diff" line
                      (if (search-forward-regexp "^diff\\|^@@" nil t)
                          (goto-char (match-beginning 0))
                        (goto-char (point-max)))
                      (point-marker))))
           (let* ((status (cond
                           ((looking-at "^diff --cc")
                            'unmerged)
                           ((save-excursion
                              (search-forward-regexp "^new file" end t))
                            'new)
                           ((save-excursion
                              (search-forward-regexp "^deleted" end t))
                            'deleted)
                           ((save-excursion
                              (search-forward-regexp "^rename" end t))
                            'renamed)
                           (t
                            'modified)))
                  (file2 (cond
                          ((save-excursion
                             (search-forward-regexp "^rename from \\(.*\\)"
                                                    end t))
                           (match-string-no-properties 1)))))
             (magit-set-section-info (list status
                                           file
                                           (or file2 file)
                                           magit-current-diff-range))
             (magit-insert-diff-title status file file2)
             (when (search-forward-regexp "\\(--- \\(.*\\)\n\\+\\+\\+ \\(.*\\)\n\\)" () t)
               (when (match-string 1)
                 (add-text-properties (match-beginning 1) (match-end 1)
                                      '(face magit-diff-hunk-header))
                 (add-text-properties (match-beginning 2) (match-end 2)
                                      '(face magit-diff-file-header))
                 (add-text-properties (match-beginning 3) (match-end 3)
                                      '(face magit-diff-file-header))))
             (goto-char end)
             (let ((magit-section-hidden-default nil))
               (magit-wash-sequence #'magit-wash-hunk))))
         t)
        (t
         nil)))

(defun magit-wash-diff ()
  (let ((magit-section-hidden-default magit-hide-diffs))
    (magit-with-section (magit-current-line) 'diff
      (magit-wash-diff-section))))

(defun magit-diff-item-kind (diff)
  (car (magit-section-info diff)))

(defun magit-diff-item-file (diff)
  (cadr (magit-section-info diff)))

(defun magit-diff-item-file2 (diff)
  (caddr (magit-section-info diff)))

(defun magit-diff-item-range (diff)
  (nth 3 (magit-section-info diff)))

(defun magit-wash-hunk ()
  (cond ((looking-at "\\(^@+\\)[^@]*@+.*")
         (let ((n-columns (1- (length (match-string 1))))
               (head (match-string 0))
               (hunk-start-pos (point)))
           (magit-with-section head 'hunk
             (add-text-properties (match-beginning 0) (match-end 0)
                                  '(face magit-diff-hunk-header))
             (forward-line)
             (while (not (or (eobp)
                             (looking-at "^diff\\|^@@")))
               (magit-highlight-line-whitespace)
               (let ((prefix (buffer-substring-no-properties
                              (point) (min (+ (point) n-columns) (point-max)))))
                 (cond ((string-match "\\+" prefix)
                        (magit-put-line-property 'face 'magit-diff-add))
                       ((string-match "-" prefix)
                        (magit-put-line-property 'face 'magit-diff-del))
                       (t
                        (magit-put-line-property 'face 'magit-diff-none))))
               (forward-line)))

           (when (eq magit-diff-refine-hunk 'all)
             (save-excursion
               (goto-char hunk-start-pos)
               (diff-refine-hunk))))
         t)
        (t
         nil)))

(defvar magit-diff-options nil)

(defun magit-insert-diff (file status)
  (let ((cmd magit-git-executable)
        (args (append (list "diff")
                      (list (magit-diff-U-arg))
                      magit-diff-options
                      (list "--" file))))
    (let ((p (point)))
      (magit-git-insert args)
      (if (not (eq (char-before) ?\n))
          (insert "\n"))
      (save-restriction
        (narrow-to-region p (point))
        (goto-char p)
        (cond
         ((eq status 'typechange)
          (magit-insert-diff-title status file file)
          (magit-wash-typechange-section file))
         (t
          (magit-wash-diff-section)))
        (goto-char (point-max))))))

(defvar magit-last-raw-diff nil)
(defvar magit-ignore-unmerged-raw-diffs nil)

(defun magit-wash-raw-diffs ()
  (let ((magit-last-raw-diff nil))
    (magit-wash-sequence #'magit-wash-raw-diff)))

(defun magit-wash-raw-diff ()
  (if (looking-at
       ":\\([0-7]+\\) \\([0-7]+\\) [0-9a-f]+ [0-9a-f]+ \\(.\\)[0-9]*\t\\([^\t\n]+\\)$")
      (let ((old-perm (match-string-no-properties 1))
            (new-perm (match-string-no-properties 2))
            (status (case (string-to-char (match-string-no-properties 3))
                      (?A 'new)
                      (?D 'deleted)
                      (?M 'modified)
                      (?U 'unmerged)
                      (?T 'typechange)
                      (t     nil)))
            (file (match-string-no-properties 4)))
        ;; If this is for the same file as the last diff, ignore it.
        ;; Unmerged files seem to get two entries.
        ;; We also ignore unmerged files when told so.
        (if (or (equal file magit-last-raw-diff)
                (and magit-ignore-unmerged-raw-diffs (eq status 'unmerged)))
            (delete-region (point) (+ (line-end-position) 1))
          (setq magit-last-raw-diff file)
          ;; The 'diff' section that is created here will not work with
          ;; magit-insert-diff-item-patch etc when we leave it empty.
          ;; Luckily, raw diffs are only produced for staged and
          ;; unstaged changes, and we never call
          ;; magit-insert-diff-item-patch on them.  This is a bit
          ;; brittle, of course.
          (let ((magit-section-hidden-default magit-hide-diffs))
            (magit-with-section file 'diff
              (delete-region (point) (+ (line-end-position) 1))
              (if (not (magit-section-hidden magit-top-section))
                  (magit-insert-diff file status)
                (magit-set-section-info (list status file nil))
                (magit-set-section-needs-refresh-on-show t)
                (magit-insert-diff-title status file nil)))))
        t)
    nil))

(defun magit-hunk-item-diff (hunk)
  (let ((diff (magit-section-parent hunk)))
    (or (eq (magit-section-type diff) 'diff)
        (error "Huh?  Parent of hunk not a diff"))
    diff))

(defun magit-diff-item-insert-header (diff buf)
  (let ((beg (save-excursion
               (goto-char (magit-section-beginning diff))
               (forward-line)
               (point)))
        (end (if (magit-section-children diff)
                 (magit-section-beginning (car (magit-section-children diff)))
               (magit-section-end diff))))
    (magit-insert-region beg end buf)))

(defun magit-insert-diff-item-patch (diff buf)
  (let ((beg (save-excursion
               (goto-char (magit-section-beginning diff))
               (forward-line)
               (point)))
        (end (magit-section-end diff)))
    (magit-insert-region beg end buf)))

(defun magit-insert-hunk-item-patch (hunk buf)
  (magit-diff-item-insert-header (magit-hunk-item-diff hunk) buf)
  (magit-insert-region (magit-section-beginning hunk) (magit-section-end hunk)
                       buf))

(defun magit-insert-hunk-item-region-patch (hunk reverse beg end buf)
  (magit-diff-item-insert-header (magit-hunk-item-diff hunk) buf)
  (save-excursion
    (goto-char (magit-section-beginning hunk))
    (magit-insert-current-line buf)
    (forward-line)
    (let ((copy-op (if reverse "+" "-")))
      (while (< (point) (magit-section-end hunk))
        (if (and (<= beg (point)) (< (point) end))
            (magit-insert-current-line buf)
          (cond ((looking-at " ")
                 (magit-insert-current-line buf))
                ((looking-at copy-op)
                 (let ((text (buffer-substring-no-properties
                              (+ (point) 1) (line-beginning-position 2))))
                   (with-current-buffer buf
                     (insert " " text))))))
        (forward-line))))
  (with-current-buffer buf
    (diff-fixup-modifs (point-min) (point-max))))

(defun magit-hunk-item-is-conflict-p (hunk)
  ;;; XXX - Using the title is a bit too clever...
  (string-match "^diff --cc"
                (magit-section-title (magit-hunk-item-diff hunk))))

(defun magit-hunk-item-target-line (hunk)
  (save-excursion
    (beginning-of-line)
    (let ((line (line-number-at-pos)))
      (goto-char (magit-section-beginning hunk))
      (if (not (looking-at "@@+ .* \\+\\([0-9]+\\)\\(,[0-9]+\\)? @@+"))
          (error "Hunk header not found"))
      (let ((target (string-to-number (match-string 1))))
        (forward-line)
        (while (< (line-number-at-pos) line)
          ;; XXX - deal with combined diffs
          (if (not (looking-at "-"))
              (setq target (+ target 1)))
          (forward-line))
        target))))

(defun magit-show (commit filename &optional select prefix)
  "Returns a buffer containing the contents of the file FILENAME, as stored in
COMMIT.  COMMIT may be one of the following:

- A string with the name of a commit, such as \"head\" or \"dae86e\".  See 'git
  help revisions' for syntax.
- The symbol 'index, indicating that you want the version in Git's index or
  staging area.
- The symbol 'working, indicating that you want the version in the working
  directory.  In this case you'll get a buffer visiting the file.  If there's
  already a buffer visiting that file, you'll get that one.

When called interactively or when SELECT is non-nil, make the buffer active,
either in another window or (with a prefix argument) in the current window."
  (interactive (let* ((revision (magit-read-rev "Retrieve file from revision"))
                      (filename (magit-read-file-from-rev revision)))
                 (list revision filename t current-prefix-arg)))
  (if (eq commit 'working)
      (find-file-noselect filename)
    (let ((buffer (create-file-buffer (format "%s.%s" filename (replace-regexp-in-string ".*/" "" (prin1-to-string commit t))))))
      (cond
       ((eq commit 'index)
        (let ((checkout-string (magit-git-string "checkout-index"
                                                 "--temp"
                                                 filename)))
          (string-match "^\\(.*\\)\t" checkout-string)
          (with-current-buffer buffer
            (let ((tmpname (match-string 1 checkout-string)))
              (magit-with-silent-modifications
               (insert-file-contents tmpname nil nil nil t))
              (delete-file tmpname)))))
       (t
        (with-current-buffer buffer
          (magit-with-silent-modifications
           (magit-git-insert (list "cat-file" "-p"
                                   (concat commit ":" filename)))))))
      (with-current-buffer buffer
        (let ((buffer-file-name filename))
          (normal-mode))
        (goto-char (point-min)))
      (if select
          (if prefix
              (switch-to-buffer buffer)
            (switch-to-buffer-other-window buffer))
        buffer))))

(defmacro with-magit-tmp-buffer (var &rest body)
  (declare (indent 1)
           (debug (symbolp &rest form)))
  `(let ((,var (generate-new-buffer magit-tmp-buffer-name)))
     (unwind-protect
         (progn ,@body)
       (kill-buffer ,var))))

(defun magit-apply-diff-item (diff &rest args)
  (when (zerop magit-diff-context-lines)
    (setq args (cons "--unidiff-zero" args)))
  (with-magit-tmp-buffer tmp
    (magit-insert-diff-item-patch diff tmp)
    (apply #'magit-run-git-with-input tmp
           "apply" (append args (list "-")))))

(defun magit-apply-hunk-item* (hunk reverse &rest args)
  "Apply single hunk or part of a hunk to the index or working file.

This function is the core of magit's stage, unstage, apply, and
revert operations.  HUNK (or the portion of it selected by the
region) will be applied to either the index, if \"--cached\" is a
member of ARGS, or to the working file otherwise."
  (let ((zero-context (zerop magit-diff-context-lines))
        (use-region (magit-use-region-p)))
    (when zero-context
      (setq args (cons "--unidiff-zero" args)))
    (when reverse
      (setq args (cons "--reverse" args)))
    (when (and use-region zero-context)
      (error (concat "Not enough context to partially apply hunk.  "
                     "Use `+' to increase context.")))
    (with-magit-tmp-buffer tmp
      (if use-region
          (magit-insert-hunk-item-region-patch
           hunk reverse (region-beginning) (region-end) tmp)
        (magit-insert-hunk-item-patch hunk tmp))
      (apply #'magit-run-git-with-input tmp
             "apply" (append args (list "-"))))))

(defun magit-apply-hunk-item (hunk &rest args)
  (apply #'magit-apply-hunk-item* hunk nil args))

(defun magit-apply-hunk-item-reverse (hunk &rest args)
  (apply #'magit-apply-hunk-item* hunk t args))

(magit-define-inserter unstaged-changes (title)
  (let ((magit-hide-diffs t)
        (magit-current-diff-range (cons 'index 'working)))
    (let ((magit-diff-options (append '() magit-diff-options)))
      (magit-git-section 'unstaged title 'magit-wash-raw-diffs
                         "diff-files"))))

(magit-define-inserter staged-changes (staged no-commit)
  (let ((magit-current-diff-range (cons "HEAD" 'index)))
    (when staged
      (let ((magit-hide-diffs t)
            (base (if no-commit
                      (magit-git-string "mktree")
                    "HEAD")))
        (let ((magit-diff-options (append '("--cached") magit-diff-options))
              (magit-ignore-unmerged-raw-diffs t))
          (magit-git-section 'staged "Staged changes:" 'magit-wash-raw-diffs
                             "diff-index" "--cached"
                             base))))))

;;; Logs and Commits

                                        ; Note: making this a plain defcustom would probably let users break
                                        ; the parser too easily
(defvar magit-git-log-options
  (list
   "--pretty=format:* %h %s"
   (format "--abbrev=%s" magit-sha1-abbrev-length)))
                                        ; --decorate=full otherwise some ref prefixes are stripped
                                        ;  '("--pretty=format:* %H%d %s" "--decorate=full"))

;;
;; Regexps for parsing ref names
;;
;; see the `git-check-ref-format' manpage for details

(defconst magit-ref-nonchars "\000-\037\177 ~^:?*[\\"
  "Characters specifically disallowed from appearing in Git symbolic refs.

Evaluate (man \"git-check-ref-format\") for details")

(defconst magit-ref-nonslash-re
  (concat "\\(?:"
          ;; "no slash-separated component can begin with a dot ." (rule 1)
          "[^" magit-ref-nonchars "./]"
          ;; "cannot have two consecutive dots ..  anywhere." (rule 3)
          "\\.?"
          "\\)*")
  "Regexp that matches the non-slash parts of a ref name.

Evaluate (man \"git-check-ref-format\") for details")

(defconst magit-refname-re
  (concat
   "\\(?:HEAD\\|"

   "\\(?:tag: \\)?"

   ;; optional non-slash sequence at the beginning
   magit-ref-nonslash-re

   ;; any number of slash-prefixed sequences
   "\\(?:"
   "/"
   magit-ref-nonslash-re
   "\\)*"

   "/" ;; "must contain at least one /." (rule 2)
   magit-ref-nonslash-re

   ;; "cannot end with a slash / nor a dot .." (rule 5)
   "[^" magit-ref-nonchars "./]"

   "\\)"
   )
  "Regexp that matches a git symbolic reference name.

Evaluate (man \"git-check-ref-format\") for details")

(defconst magit-log-oneline-re
  (concat
   "^\\([_\\*|/ -.]+\\)?"                          ; graph   (1)
   "\\(?:"
   "\\([0-9a-fA-F]+\\)"                            ; sha1    (2)
   "\\(?:"                                         ; refs    (3)
   " "
   "\\("
   "("
   magit-refname-re "\\(?:, " magit-refname-re "\\)*"
   ")"
   "\\)"
   "\\)?"
   "\\)?"
   " ?\\(.*\\)$"                                   ; msg     (4)
   ))

(defconst magit-log-longline-re
  (concat
   ;; use \0 delimiter (from -z option) to identify commits. this prevents
   ;; commit messages containing lines like "commit 00000" from polluting the
   ;; display
   "\\(?:\\(?:\\`\\|\0\\)"
   "\\([_\\*|/ -.]+\\)?"                           ; graph   (1)
   "commit "
   "\\([0-9a-fA-F]+\\)"                            ; sha1    (2)
   "\\(?:"                                         ; refs    (3)
   " "
   "\\("
   "("
   magit-refname-re "\\(?:, " magit-refname-re "\\)*"
   ")"
   "\\)"
   "\\)?"
   "$\\)?"
   " ?\\(.*\\)$"                                   ; msg     (4)
   ))

(defvar magit-present-log-line-function 'magit-present-log-line
  "The function to use when generating a log line.
It takes four args: CHART, SHA1, REFS and MESSAGE.  The function
must return a string which will represent the log line.")

(defun magit-log-get-bisect-state-color (suffix)
  (if (string= suffix "bad")
      (list suffix 'magit-log-head-label-bisect-bad)
    (list suffix 'magit-log-head-label-bisect-good)))

(defun magit-log-get-patches-color (suffix)
  (list (and (string-match ".+/\\(.+\\)" suffix)
             (match-string 1 suffix))
        'magit-log-head-label-patches))

(defvar magit-log-remotes-color-hook nil)

(defun magit-log-get-remotes-color (suffix)
  (or
   (run-hook-with-args-until-success
    'magit-log-remotes-color-hook suffix)
   (list suffix 'magit-log-head-label-remote)))

(defvar magit-refs-namespaces
  '(("tags" . magit-log-head-label-tags)
    ("remotes" magit-log-get-remotes-color)
    ("heads" . magit-log-head-label-local)
    ("patches" magit-log-get-patches-color)
    ("bisect" magit-log-get-bisect-state-color)))

(defun magit-ref-get-label-color (r)
  (let ((uninteresting (loop for re in magit-uninteresting-refs
                             thereis (string-match re r))))
    (if uninteresting (list nil nil)
      (let* ((ref-re "\\(?:tag: \\)?refs/\\(?:\\([^/]+\\)/\\)?\\(.+\\)")
             (label (and (string-match ref-re r)
                         (match-string 2 r)))
             (res (let ((colorizer
                         (cdr (assoc (match-string 1 r)
                                     magit-refs-namespaces))))
                    (cond ((null colorizer)
                           (list r 'magit-log-head-label-default))
                          ((symbolp colorizer)
                           (list label colorizer))
                          ((listp colorizer)
                           (funcall (car colorizer)
                                    (match-string 2 r)))
                          (t
                           (list r 'magit-log-head-label-default))))))
        res))))

(defun magit-present-log-line (graph sha1 refs message)
  "The default log line generator."
  (let ((string-refs
         (when refs
           (let ((colored-labels
                  (delete nil
                          (mapcar (lambda (r)
                                    (destructuring-bind (label face)
                                        (magit-ref-get-label-color r)
                                      (and label
                                           (propertize label 'face face))))
                                  refs))))
             (concat
              (mapconcat 'identity colored-labels " ")
              " ")))))

    (concat
     (if sha1
         (propertize sha1 'face 'magit-log-sha1)
       (insert-char ? magit-sha1-abbrev-length))
     " "
     (when graph
       (propertize graph 'face 'magit-log-graph))
     string-refs
     (when message
       (propertize message 'face 'magit-log-message)))))

(defvar magit-log-count ()
  "Internal var used to count the number of logs actually added in a buffer.")

(defmacro magit-create-log-buffer-sections (&rest body)
  "Empty current buffer of text and magit's section, and then evaluate BODY.

if the number of logs inserted in the buffer is `magit-log-cutoff-length'
insert a line to tell how to insert more of them"
  (declare (indent 0))
  `(let ((magit-log-count 0) (inhibit-read-only t))
     (magit-create-buffer-sections
       (magit-with-section 'log nil
         ,@body
         (if (= magit-log-count magit-log-cutoff-length)
             (magit-with-section "longer"  'longer
               (insert "type \"e\" to show more logs\n")))))))

(defun magit-wash-log-line (style)
  (beginning-of-line)
  (let ((line-re (cond ((eq style 'long) magit-log-longline-re)
                       (t magit-log-oneline-re))))
    (cond
     ((looking-at line-re)
      (let ((chart (match-string 1))
            (sha1 (match-string 2))
            (msg (match-string 4))
            (refs (when (match-string 3)
                    (delq nil
                          (mapcar
                           (lambda (s)
                             (and (not
                                   (or (string= s "tag:")
                                       (string= s "HEAD"))) ; as of 1.6.6
                                  s))
                           (split-string (match-string 3) "[(), ]" t))))))
        (delete-region (point-at-bol) (point-at-eol))
        (insert (funcall magit-present-log-line-function chart sha1 refs msg))
        (goto-char (point-at-bol))
        (if sha1
            (magit-with-section sha1 'commit
              (when magit-log-count (setq magit-log-count (1+ magit-log-count)))
              (magit-set-section-info sha1)
              (forward-line))
          (forward-line))))
     (t
      (forward-line)))
    t))

(defun magit-wash-log (&optional style)
  (let ((magit-old-top-section nil))
    (magit-wash-sequence (apply-partially 'magit-wash-log-line style))))

(defvar magit-currently-shown-commit nil)

(defun magit-wash-commit ()
  (let ((magit-current-diff-range))
    (when (looking-at "^commit \\([0-9a-fA-F]\\{40\\}\\)")
      (setq magit-current-diff-range (match-string 1))
      (add-text-properties (match-beginning 1) (match-end 1)
                           '(face magit-log-sha1)))
    (cond
     ((search-forward-regexp "^Merge: \\([0-9a-fA-F]+\\) \\([0-9a-fA-F]+\\)$" nil t)
      (setq magit-current-diff-range (cons (cons (match-string 1)
                                                 (match-string 2))
                                           magit-current-diff-range))
      (let ((first (magit-set-section nil 'commit (match-beginning 1) (match-end 1)))
            (second (magit-set-section nil 'commit (match-beginning 2) (match-end 2))))
        (magit-set-section-info (match-string 1) first)
        (magit-set-section-info (match-string 2) second))
      (make-commit-button (match-beginning 1) (match-end 1))
      (make-commit-button (match-beginning 2) (match-end 2)))
     (t
      (setq magit-current-diff-range (cons (concat magit-current-diff-range "^")
                                           magit-current-diff-range))))
    (search-forward-regexp "^$")
    (while (and
            (search-forward-regexp "\\(\\b[0-9a-fA-F]\\{4,40\\}\\b\\)\\|\\(^diff\\)" nil 'noerror)
            (not (match-string 2)))
      (let ((sha1 (match-string 1))
            (start (match-beginning 1))
            (end (match-end 1)))
        (when (string-equal "commit" (magit-git-string "cat-file" "-t" sha1))
          (make-commit-button start end)
          (let ((section (magit-set-section sha1 'commit start end)))
            (magit-set-section-info sha1 section)))))
    (beginning-of-line)
    (when (looking-at "^diff")
      (magit-wash-diffs))
    (goto-char (point-max))
    (insert "\n")
    (if magit-back-navigation-history
        (magit-with-section "[back]" 'button
          (insert-text-button "[back]"
                              'help-echo "Previous commit"
                              'action 'magit-show-commit-backward
                              'follow-link t
                              'mouse-face 'magit-item-highlight)))
    (insert " ")
    (if magit-forward-navigation-history
        (magit-with-section "[forward]" 'button
          (insert-text-button "[forward]"
                              'help-echo "Next commit"
                              'action 'magit-show-commit-forward
                              'follow-link t
                              'mouse-face 'magit-item-highlight)))))

(defun make-commit-button (start end)
  (make-text-button start end
                    'help-echo "Visit commit"
                    'action (lambda (button)
                              (save-excursion
                                (goto-char button)
                                (magit-visit-item)))
                    'follow-link t
                    'mouse-face 'magit-item-highlight
                    'face 'magit-log-sha1))

(defun magit-refresh-commit-buffer (commit)
  (magit-configure-have-abbrev)
  (magit-configure-have-decorate)
  (magit-create-buffer-sections
    (apply #'magit-git-section nil nil
           'magit-wash-commit
           "log"
           "--max-count=1"
           "--pretty=medium"
           `(,@(if magit-have-abbrev (list "--no-abbrev-commit"))
             ,@(if magit-have-decorate (list "--decorate=full"))
             "--cc"
             "-p" ,commit))))

(define-derived-mode magit-commit-mode magit-mode "Magit"
  "Mode to view a git commit.

\\{magit-commit-mode-map}"
  :group 'magit)

(defvar magit-commit-buffer-name "*magit-commit*"
  "Buffer name for displaying commit log messages.")

(defun magit-show-commit (commit &optional scroll inhibit-history select)
  "Show information about a commit in the buffer named by
`magit-commit-buffer-name'.  COMMIT can be any valid name for a commit
in the current Git repository.

When called interactively or when SELECT is non-nil, switch to
the commit buffer using `pop-to-buffer'.

Unless INHIBIT-HISTORY is non-nil, the commit currently shown
will be pushed onto `magit-back-navigation-history' and
`magit-forward-navigation-history' will be cleared.

Noninteractively, if the commit is already displayed and SCROLL
is provided, call SCROLL's function definition in the commit
window.  (`scroll-up' and `scroll-down' are typically passed in
for this argument.)"
  (interactive (list (magit-read-rev "Show commit (hash or ref)")
                     nil nil t))
  (when (magit-section-p commit)
    (setq commit (magit-section-info commit)))
  (unless (eql 0 (magit-git-exit-code "cat-file" "commit" commit))
    (error "%s is not a commit" commit))
  (let ((dir default-directory)
        (buf (get-buffer-create magit-commit-buffer-name)))
    (cond
     ((and (equal magit-currently-shown-commit commit)
           ;; if it's empty then the buffer was killed
           (with-current-buffer buf
             (> (length (buffer-string)) 1)))
      (let ((win (get-buffer-window buf)))
        (cond ((not win)
               (display-buffer buf))
              (scroll
               (with-selected-window win
                 (funcall scroll))))))
     (commit
      (display-buffer buf)
      (with-current-buffer buf
        (unless inhibit-history
          (push (cons default-directory magit-currently-shown-commit)
                magit-back-navigation-history)
          (setq magit-forward-navigation-history nil))
        (setq magit-currently-shown-commit commit)
        (goto-char (point-min))
        (magit-mode-init dir 'magit-commit-mode
                         #'magit-refresh-commit-buffer commit))))
    (if select
        (pop-to-buffer buf))))

(defun magit-show-commit-backward (&optional ignored)
  ;; Ignore argument passed by push-button
  "Show the commit at the head of `magit-back-navigation-history in
`magit-commit-buffer-name`."
  (interactive)
  (with-current-buffer magit-commit-buffer-name
    (unless magit-back-navigation-history
      (error "No previous commit."))
    (let ((histitem (pop magit-back-navigation-history)))
      (push (cons default-directory magit-currently-shown-commit)
            magit-forward-navigation-history)
      (setq default-directory (car histitem))
      (magit-show-commit (cdr histitem) nil 'inhibit-history))))

(defun magit-show-commit-forward (&optional ignored)
  ;; Ignore argument passed by push-button
  "Show the commit at the head of `magit-forward-navigation-history in
`magit-commit-buffer-name`."
  (interactive)
  (with-current-buffer magit-commit-buffer-name
    (unless magit-forward-navigation-history
      (error "No next commit."))
    (let ((histitem (pop magit-forward-navigation-history)))
      (push (cons default-directory magit-currently-shown-commit)
            magit-back-navigation-history)
      (setq default-directory (car histitem))
      (magit-show-commit (cdr histitem) nil 'inhibit-history))))

(defvar magit-marked-commit nil)

(defvar magit-mark-overlay nil)
(make-variable-buffer-local 'magit-mark-overlay)
(put 'magit-mark-overlay 'permanent-local t)

(defun magit-refresh-marked-commits ()
  (magit-for-all-buffers #'magit-refresh-marked-commits-in-buffer))

(defun magit-refresh-marked-commits-in-buffer ()
  (if (not magit-mark-overlay)
      (let ((ov (make-overlay 1 1)))
        (overlay-put ov 'face 'magit-item-mark)
        (setq magit-mark-overlay ov)))
  (delete-overlay magit-mark-overlay)
  (magit-for-all-sections
   (lambda (section)
     (when (and (eq (magit-section-type section) 'commit)
                (equal (magit-section-info section)
                       magit-marked-commit))
       (move-overlay magit-mark-overlay
                     (magit-section-beginning section)
                     (magit-section-end section)
                     (current-buffer))))))

(defun magit-set-marked-commit (commit)
  (setq magit-marked-commit commit)
  (magit-refresh-marked-commits))

(defun magit-marked-commit ()
  (or magit-marked-commit
      (error "No commit marked")))

(defun magit-remote-branch-name (remote branch)
  "Get the name of the branch BRANCH on remote REMOTE"
  (if (string= remote ".")
      branch
    (concat remote "/" branch)))

(magit-define-inserter unpulled-commits (remote branch)
  (when remote
    (apply #'magit-git-section
           'unpulled "Unpulled commits:" 'magit-wash-log "log"
           (append magit-git-log-options
                   (list
                    (format "HEAD..%s" (magit-remote-branch-name remote branch)))))))

(magit-define-inserter unpushed-commits (remote branch)
  (when remote
    (apply #'magit-git-section
           'unpushed "Unpushed commits:" 'magit-wash-log "log"
           (append magit-git-log-options
                   (list
                    (format "%s..HEAD" (magit-remote-branch-name remote branch)))))))

(defun magit-remote-branch-for (local-branch &optional fully-qualified-name)
  "Guess the remote branch name that LOCAL-BRANCH is tracking.
Gives a fully qualified name (e.g., refs/remotes/origin/master) if
FULLY-QUALIFIED-NAME is non-nil."
  (let ((merge (magit-get "branch" local-branch "merge")))
    (save-match-data
      (if (and merge (string-match "^refs/heads/\\(.+\\)" merge))
          (concat (if fully-qualified-name
                      (let ((remote-name (magit-get "branch" local-branch "remote")))
                        (if (string= "." remote-name)
                            "refs/heads/"
                          (concat "refs/remotes/" remote-name "/"))))
                  (match-string 1 merge))))))

;;; Status

(defvar magit-remote-string-hook nil)

(defun magit-remote-string (remote remote-branch remote-rebase)
  (cond
   ((string= "." remote)
    (concat
     (when remote-rebase "onto ")
     "branch "
     (propertize remote-branch 'face 'magit-branch)))
   (remote
    (concat
     (when remote-rebase "onto ")
     (propertize remote-branch 'face 'magit-branch)
     " @ "
     remote
     " ("
     (magit-get "remote" remote "url")
     ")"))
   (t
    (run-hook-with-args-until-success 'magit-remote-string-hook))))

(declare-function magit--bisect-info-for-status "magit-bisect" (branch))

(defun magit-refresh-status ()
  (magit-create-buffer-sections
    (magit-with-section 'status nil
      (let* ((branch (magit-get-current-branch))
             (remote (and branch (magit-get "branch" branch "remote")))
             (remote-rebase (and branch (magit-get-boolean "branch" branch "rebase")))
             (remote-branch (or (and branch (magit-remote-branch-for branch)) branch))
             (remote-string (magit-remote-string remote remote-branch remote-rebase))
             (head (magit-git-string
                    "log"
                    "--max-count=1"
                    "--abbrev-commit"
                    (format "--abbrev=%s" magit-sha1-abbrev-length)
                    "--pretty=oneline"))
             (no-commit (not head)))
        (when remote-string
          (insert "Remote:   " remote-string "\n"))
        (insert (format "Local:    %s %s\n"
                        (propertize (magit--bisect-info-for-status branch)
                                    'face 'magit-branch)
                        (abbreviate-file-name default-directory)))
        (insert (format "Head:     %s\n"
                        (if no-commit "nothing commited (yet)" head)))
        (let ((merge-heads (magit-file-lines (concat (magit-git-dir)
                                                     "MERGE_HEAD"))))
          (if merge-heads
              (insert (format "Merging:   %s\n"
                              (mapconcat 'identity
                                         (mapcar 'magit-name-rev merge-heads)
                                         ", ")))))
        (let ((rebase (magit-rebase-info)))
          (if rebase
              (insert (apply 'format "Rebasing: onto %s (%s of %s); Press \"R\" to Abort, Skip, or Continue\n" rebase))))
        (insert "\n")
        (magit-git-exit-code "update-index" "--refresh")
        (magit-insert-stashes)
        (magit-insert-untracked-files)
        (magit-insert-pending-changes)
        (magit-insert-pending-commits)
        (magit-insert-unpulled-commits remote remote-branch)
        (let ((staged (or no-commit (magit-anything-staged-p))))
          (magit-insert-unstaged-changes
           (if staged "Unstaged changes:" "Changes:"))
          (magit-insert-staged-changes staged no-commit))
        (magit-insert-unpushed-commits remote remote-branch)
        (run-hooks 'magit-refresh-status-hook)))))

(defun magit-init (dir)
  "Initialize git repository in the DIR directory."
  (interactive (list (read-directory-name "Directory for Git repository: ")))
  (let* ((dir (file-name-as-directory (expand-file-name dir)))
         (topdir (magit-get-top-dir dir)))
    (when (or (not topdir)
              (yes-or-no-p
               (format
                (if (string-equal topdir dir)
                    "There is already a Git repository in %s. Reinitialize? "
                  "There is a Git repository in %s. Create another in %s? ")
                topdir dir)))
      (unless (file-directory-p dir)
        (and (y-or-n-p (format "Directory %s does not exists.  Create it? " dir))
             (make-directory dir)))
      (let ((default-directory dir))
        (magit-run* (list magit-git-executable "init"))))))

(define-derived-mode magit-status-mode magit-mode "Magit"
  "Mode for looking at git status.

\\{magit-status-mode-map}"
  :group 'magit)

(defvar magit-default-directory nil)

(defun magit-save-some-buffers (&optional msg pred)
  "Save some buffers if variable `magit-save-some-buffers' is non-nil.
If variable `magit-save-some-buffers' is set to 'dontask then
don't ask the user before saving the buffers, just go ahead and
do it.

Optional argument MSG is displayed in the minibuffer if variable
`magit-save-some-buffers' is nil.

Optional second argument PRED determines which buffers are considered:
If PRED is nil, all the file-visiting buffers are considered.
If PRED is t, then certain non-file buffers will also be considered.
If PRED is a zero-argument function, it indicates for each buffer whether
to consider it or not when called with that buffer current."
  (interactive)
  (let ((predicate-function (or pred magit-save-some-buffers-predicate))
        (magit-default-directory default-directory))
    (if magit-save-some-buffers
        (save-some-buffers
         (eq magit-save-some-buffers 'dontask)
         predicate-function)
      (when msg
        (message msg)))))

(defun magit-save-buffers-predicate-all ()
  "Prompt to save all buffers with unsaved changes"
  t)

(defun magit-save-buffers-predicate-tree-only ()
  "Only prompt to save buffers which are within the current git project (as
  determined by the dir passed to `magit-status'."
  (and buffer-file-name
       (string= (magit-get-top-dir magit-default-directory)
                (magit-get-top-dir (file-name-directory buffer-file-name)))))

;;;###autoload
(defun magit-status (dir)
  "Open a Magit status buffer for the Git repository containing
DIR.  If DIR is not within a Git repository, offer to create a
Git repository in DIR.

Interactively, a prefix argument means to ask the user which Git
repository to use even if `default-directory' is under Git control.
Two prefix arguments means to ignore `magit-repo-dirs' when asking for
user input."
  (interactive (list (if current-prefix-arg
                         (magit-read-top-dir
                          (> (prefix-numeric-value current-prefix-arg)
                             4))
                       (or (magit-get-top-dir default-directory)
                           (magit-read-top-dir nil)))))
  (magit-save-some-buffers)
  (let ((topdir (magit-get-top-dir dir)))
    (unless topdir
      (when (y-or-n-p (format "There is no Git repository in %S.  Create one? "
                              dir))
        (magit-init dir)
        (setq topdir (magit-get-top-dir dir))))
    (when topdir
      (let ((buf (or (magit-find-status-buffer topdir)
                     (generate-new-buffer
                      (concat "*magit: "
                              (file-name-nondirectory
                               (directory-file-name topdir)) "*")))))
        (funcall magit-status-buffer-switch-function buf)
        (magit-mode-init topdir 'magit-status-mode #'magit-refresh-status)))))

(magit-define-command automatic-merge (revision)
  "Merge REVISION into the current 'HEAD'; commit unless merge fails.
\('git merge REVISION')."
  (interactive (list (magit-read-rev "Merge" (magit-guess-branch))))
  (if revision
      (magit-run-git "merge" (magit-rev-to-git revision))))

(magit-define-command manual-merge (revision)
  "Merge REVISION into the current 'HEAD'; commit unless merge fails.
\('git merge REVISION')."
  (interactive (list (magit-read-rev "Merge" (magit-guess-branch))))
  (when revision
    (apply 'magit-run-git
           "merge" "--no-commit"
           (magit-rev-to-git revision)
           magit-custom-options)
    (when (file-exists-p ".git/MERGE_MSG")
        (magit-log-edit))))

;;; Staging and Unstaging

(defun magit-stage-item (&optional ask)
  "Add the item at point to the staging area.
If ASK is set, ask for the file name rather than picking the one
at point."
  (interactive "P")
  (if ask
      (magit-run-git "add" (read-file-name "File to stage: "))
    (magit-section-action (item info "stage")
      ((untracked file)
       (magit-run-git "add" info))
      ((untracked)
       (apply #'magit-run-git "add" "--"
              (magit-git-lines "ls-files" "--other" "--exclude-standard")))
      ((unstaged diff hunk)
       (if (magit-hunk-item-is-conflict-p item)
           (error (concat "Can't stage individual resolution hunks.  "
                          "Please stage the whole file.")))
       (magit-apply-hunk-item item "--cached"))
      ((unstaged diff)
       (magit-run-git "add" "-u" (magit-diff-item-file item)))
      ((staged *)
       (error "Already staged"))
      ((diff diff)
       (save-excursion
         (magit-goto-parent-section)
         (magit-stage-item)))
      ((diff diff hunk)
       (save-excursion
         (magit-goto-parent-section)
         (magit-goto-parent-section)
         (magit-stage-item)))
      ((hunk)
       (error "Can't stage this hunk"))
      ((diff)
       (error "Can't stage this diff")))))

(defun magit-unstage-item ()
  "Remove the item at point from the staging area."
  (interactive)
  (magit-section-action (item info "unstage")
    ((staged diff hunk)
     (magit-apply-hunk-item-reverse item "--cached"))
    ((staged diff)
     (if (eq (car info) 'unmerged)
         (error "Can't unstage an unmerged file.  Resolve it first"))
     (if (magit-no-commit-p)
         (magit-run-git "rm" "--cached" "--" (magit-diff-item-file item))
       (magit-run-git "reset" "-q" "HEAD" "--" (magit-diff-item-file item))))
    ((unstaged *)
     (error "Already unstaged"))
    ((diff diff)
     (save-excursion
       (magit-goto-parent-section)
       (magit-unstage-item)))
    ((diff diff hunk)
     (save-excursion
       (magit-goto-parent-section)
       (magit-goto-parent-section)
       (magit-unstage-item)))
    ((hunk)
     (error "Can't unstage this hunk"))
    ((diff)
     (error "Can't unstage this diff"))))

(defun magit-stage-all (&optional also-untracked-p)
  "Add all remaining changes in tracked files to staging area.
With prefix argument, add remaining untracked files as well.
\('git add -u .' or 'git add .', respectively)."
  (interactive "P")
  (if also-untracked-p
      (magit-run-git "add" ".")
    (magit-run-git "add" "-u" ".")))

(defun magit-unstage-all ()
  "Remove all changes from staging area.
\('git reset --mixed HEAD')."
  (interactive)
  (magit-run-git "reset" "HEAD"))

;;; Branches

(defun escape-branch-name (branch)
  "Escapes branch names to remove problematic characters."
  (replace-regexp-in-string "[/]" "-" branch))

(defun magit-default-tracking-name-remote-plus-branch
  (remote branch)
  "Use the remote name plus a hyphen plus the escaped branch name for tracking branches."
  (concat remote "-" (escape-branch-name branch)))

(defun magit-default-tracking-name-branch-only
  (remote branch)
  "Use just the escaped branch name for tracking branches."
  (escape-branch-name branch))

(defun magit-get-tracking-name (remote branch)
  "Given a REMOTE and a BRANCH name, ask the user for a local
tracking brach name suggesting a sensible default."
  (when (yes-or-no-p
         (format "Create local tracking branch for %s? " branch))
    (let* ((default-name
             (funcall magit-default-tracking-name-function remote branch))
           (chosen-name (read-string (format "Call local branch (%s): " default-name)
                                     nil
                                     nil
                                     default-name)))
      (when (magit-ref-exists-p (concat "refs/heads/" chosen-name))
        (error "'%s' already exists." chosen-name))
      chosen-name)))

(defun magit-maybe-create-local-tracking-branch (rev)
  "Depending on the users wishes, create a tracking branch for
rev... maybe."
  (if (string-match "^\\(?:refs/\\)?remotes/\\([^/]+\\)/\\(.+\\)" rev)
      (let* ((remote (match-string 1 rev))
             (branch (match-string 2 rev))
             (tracker-name (magit-get-tracking-name remote branch)))
        (when tracker-name
          (magit-run-git "checkout" "-b" tracker-name rev)
          t))
    nil))

(magit-define-command checkout (revision)
  "Switch 'HEAD' to REVISION and update working tree.
Fails if working tree or staging area contain uncommitted changes.
If REVISION is a remote branch, offer to create a local tracking branch.
\('git checkout [-b] REVISION')."
  (interactive
   (list (let ((current-branch (magit-get-current-branch))
               (default (magit-default-rev)))
           (magit-read-rev "Switch to"
                           (unless (string= current-branch default)
                             default)
                           (if current-branch
                               (cons (concat "refs/heads/" current-branch "$")
                                     magit-uninteresting-refs)
                             magit-uninteresting-refs)))))
  (if revision
      (when (not (magit-maybe-create-local-tracking-branch revision))
        (magit-save-some-buffers)
        (magit-run-git "checkout" (magit-rev-to-git revision))
        (magit-update-vc-modeline default-directory))))

(defun magit-read-create-branch-args ()
  (let* ((cur-branch (magit-get-current-branch))
         (cur-point (magit-default-rev))
         (branch (read-string "Create branch: "))
         (parent (magit-read-rev "Parent"
                                 (cond
                                  ((eq magit-create-branch-behaviour 'at-point) cur-point)
                                  ((eq magit-create-branch-behaviour 'at-head) cur-branch)
                                  (t cur-branch)))))
    (list branch parent)))

(magit-define-command create-branch (branch parent)
  "Switch 'HEAD' to new BRANCH at revision PARENT and update working tree.
Fails if working tree or staging area contain uncommitted changes.
\('git checkout -b BRANCH REVISION')."
  (interactive (magit-read-create-branch-args))
  (when (and branch (not (string= branch ""))
             parent)
    (magit-save-some-buffers)
    (magit-run-git "checkout" "-b"
                   branch
                   (append
                    magit-custom-options
                    (magit-rev-to-git parent)))
    (magit-update-vc-modeline default-directory)))

(defun magit-delete-branch (branch &optional force)
  "Deletes a branch.
If the branch is the current one, offers to switch to `master' first.
With prefix, forces the removal even if it hasn't been merged.
Works with local or remote branches.
\('git branch [-d|-D] BRANCH' or 'git push <remote-part-of-BRANCH> :refs/heads/BRANCH')."
  (interactive (list (magit-read-rev "Branch to delete" (magit-default-rev 'notrim))
                     current-prefix-arg))
  (let* ((remote (magit-remote-part-of-branch branch))
         (is-current (string= branch (magit-get-current-branch)))
         (args (list "branch"
                     (if force "-D" "-d")
                     branch)))
    (cond
     (remote
      (magit-run-git "push" remote (concat ":refs/heads/" (magit-branch-no-remote branch))))
     (is-current
      (when (y-or-n-p "Cannot delete current branch. Switch to master first? ")
          (progn
            (magit-checkout "master")
            (apply 'magit-run-git args))
          (message "The current branch was not deleted.")))
     (t
            (apply 'magit-run-git args)))))

(defun magit-move-branch (old new &optional force)
  "Renames or moves a branch.
With prefix, forces the move even if NEW already exists.
\('git branch [-m|-M] OLD NEW')."
  (interactive (list (magit-read-rev "Old name" (magit-default-rev))
                     (read-string "New name: ")
                     current-prefix-arg))
  (magit-run-git "branch" (if force
                              "-M"
                            "-m")
                 (magit-rev-to-git old) new))

(defun magit-guess-branch ()
  (magit-section-case (item info)
    ((branch)
     (magit-section-info (magit-current-section)))
    ((wazzup commit)
     (magit-section-info (magit-section-parent item)))
    ((commit) (magit-name-rev (substring info 0 magit-sha1-abbrev-length)))
    ((wazzup) info)))

;;; Remotes

(defun magit-add-remote (remote url)
  "Adds a remote and fetches it.
\('git remote add REMOTE URL')."
  (interactive (list (read-string "Add remote: ")
                     (read-string "URL: ")))
  (magit-run-git "remote" "add" "-f" remote url))

(defun magit-remove-remote (remote)
  "Deletes a remote.
\('git remote rm REMOTE')."
  (interactive (list (magit-read-remote "Remote to delete")))
  (magit-run-git "remote" "rm" remote))

(defun magit-rename-remote (old new)
  "Renames a remote.
\('git remote rename OLD NEW')."
  (interactive (list (magit-read-remote "Old name")
                     (read-string "New name: ")))
  (magit-run-git "remote" "rename" old new))

(defun magit-guess-remote ()
  (magit-section-case (item info)
    ((branch)
     (magit-section-info (magit-section-parent item)))
    ((remote)
     info)
    (t
     (if  (string= info ".")
         info
       (magit-get-current-remote)))))

;;; Merging

(defun magit-merge (revision)
  "Merge REVISION into the current 'HEAD'; leave changes uncommitted.
With a prefix-arg, the merge will be squashed.
\('git merge --no-commit [--squash|--no-ff] REVISION')."
  (interactive
   (list (magit-read-rev "Merge" (magit-default-rev))))
  (if revision
      (apply 'magit-run-git
             "merge"
             (magit-rev-to-git revision)
             magit-custom-options)))

;;; Rebasing

(defun magit-rebase-info ()
  "Returns a list indicating the state of an in-progress rebase,
if any."
  (let ((git-dir (magit-git-dir)))
    (cond ((file-exists-p (concat git-dir "rebase-merge"))
           (list
            ;; The commit we're rebasing onto, i.e. git rebase -i <onto>
            (magit-name-rev (car (magit-file-lines (concat git-dir "rebase-merge/onto"))))

            ;; How many commits we've gone through
            (length (magit-file-lines (concat git-dir "rebase-merge/done")))

            ;; How many commits we have in total, without the comments
            ;; at the end of git-rebase-todo.backup
            (let ((todo-lines-with-comments (magit-file-lines (concat git-dir "rebase-merge/git-rebase-todo.backup"))))
              (loop for i in todo-lines-with-comments
                    until (string= "" i)
                    count i))))
          ((and (file-exists-p (concat git-dir "rebase-apply"))
                (file-exists-p (concat git-dir "rebase-apply/onto")))
           ;; we might be here because a non-interactive rebase failed: the
           ;; patches didn't apply cleanly
           (list
            ;; The commit we're rebasing onto, i.e. git rebase -i <onto>
            (magit-name-rev (car (magit-file-lines (concat git-dir "rebase-apply/onto"))))

            ;; How many commits we've gone through
            (- (string-to-number (car (magit-file-lines (concat git-dir "rebase-apply/next")))) 1)

            ;; How many commits we have in total
            (string-to-number (car (magit-file-lines (concat git-dir "rebase-apply/last"))))
            ))
          (t nil))))

(defun magit-rebase-step ()
  (interactive)
  (let ((info (magit-rebase-info)))
    (if (not info)
        (let* ((current-branch (magit-get-current-branch))
               (rev (magit-read-rev "Rebase to"
                                    (magit-format-ref (magit-remote-branch-for current-branch t))
                                    (if current-branch
                                        (cons (concat "refs/heads/" current-branch)
                                              magit-uninteresting-refs)
                                      magit-uninteresting-refs))))
          (if rev
              (magit-run-git "rebase" (magit-rev-to-git rev))))
      (let ((cursor-in-echo-area t)
            (message-log-max nil))
        (message "Rebase in progress. [A]bort, [S]kip, or [C]ontinue? ")
        (let ((reply (read-event)))
          (case reply
            ((?A ?a)
             (magit-run-git-async "rebase" "--abort"))
            ((?S ?s)
             (magit-run-git-async "rebase" "--skip"))
            ((?C ?c)
             (magit-run-git-async "rebase" "--continue"))))))))

;;; Resetting

(magit-define-command reset-head (revision &optional hard)
  "Switch 'HEAD' to REVISION, keeping prior working tree and staging area.
Any differences from REVISION become new changes to be committed.
With prefix argument, all uncommitted changes in working tree
and staging area are lost.
\('git reset [--soft|--hard] REVISION')."
  (interactive (list (magit-read-rev (format "%s head to"
                                             (if current-prefix-arg
                                                 "Hard reset"
                                               "Reset"))
                                     (or (magit-default-rev)
                                         "HEAD^"))
                     current-prefix-arg))
  (when revision
    (magit-run-git "reset" (if hard "--hard" "--soft")
                   (magit-rev-to-git revision))
    (magit-update-vc-modeline default-directory)))

(magit-define-command reset-head-hard (revision)
  "Switch 'HEAD' to REVISION, losing all changes.
Uncomitted changes in both working tree and staging area are lost.
\('git reset --hard REVISION')."
  (interactive (list (magit-read-rev (format "Hard reset head to")
                                     (or (magit-default-rev)
                                         "HEAD"))))
  (magit-reset-head revision t))

(magit-define-command reset-working-tree (&optional arg)
  "Revert working tree and clear changes from staging area.
\('git reset --hard HEAD').

With a prefix arg, also remove untracked files.  With two prefix args, remove ignored files as well."
  (interactive "p")
  (let ((include-untracked (>= arg 4))
        (include-ignored (>= arg 16)))
    (when (yes-or-no-p (format "Discard all uncommitted changes%s%s? "
                               (if include-untracked
                                   ", untracked files"
                                 "")
                               (if include-ignored
                                   ", ignored files"
                                 "")))
      (magit-reset-head-hard "HEAD")
      (if include-untracked
          (magit-run-git "clean" "-fd" (if include-ignored
                                           "-x"
                                         ""))))))

;;; Rewriting

(defun magit-read-rewrite-info ()
  (when (file-exists-p (concat (magit-git-dir) "magit-rewrite-info"))
    (with-temp-buffer
      (insert-file-contents (concat (magit-git-dir) "magit-rewrite-info"))
      (goto-char (point-min))
      (read (current-buffer)))))

(defun magit-write-rewrite-info (info)
  (with-temp-file (concat (magit-git-dir) "magit-rewrite-info")
    (prin1 info (current-buffer))
    (princ "\n" (current-buffer))))

(magit-define-inserter pending-commits ()
  (let* ((info (magit-read-rewrite-info))
         (pending (cdr (assq 'pending info))))
    (when pending
      (magit-with-section 'pending nil
        (insert (propertize "Pending commits:\n"
                            'face 'magit-section-title))
        (dolist (p pending)
          (let* ((commit (car p))
                 (properties (cdr p))
                 (used (plist-get properties 'used)))
            (magit-with-section commit 'commit
              (magit-set-section-info commit)
              (insert (magit-git-string
                       "log" "--max-count=1"
                       (if used
                           "--pretty=format:. %s"
                         "--pretty=format:* %s")
                       commit "--")
                      "\n")))))
      (insert "\n"))))

(defun magit-rewrite-set-commit-property (commit prop value)
  (let* ((info (magit-read-rewrite-info))
         (pending (cdr (assq 'pending info)))
         (p (assoc commit pending)))
    (when p
      (setf (cdr p) (plist-put (cdr p) prop value))
      (magit-write-rewrite-info info)
      (magit-need-refresh))))

(defun magit-rewrite-set-used ()
  (interactive)
  (magit-section-action (item info)
    ((pending commit)
     (magit-rewrite-set-commit-property info 'used t))))

(defun magit-rewrite-set-unused ()
  (interactive)
  (magit-section-action (item info)
    ((pending commit)
     (magit-rewrite-set-commit-property info 'used nil))))

(magit-define-inserter pending-changes ()
  (let* ((info (magit-read-rewrite-info))
         (orig (cadr (assq 'orig info))))
    (when orig
      (let ((magit-hide-diffs t))
        (magit-git-section 'pending-changes
                           "Pending changes"
                           'magit-wash-diffs
                           "diff" (magit-diff-U-arg) "-R" orig)))))

(defun magit-rewrite-start (from &optional onto)
  (interactive (list (magit-read-rev "Rewrite from" (magit-default-rev))))
  (or (magit-everything-clean-p)
      (error "You have uncommitted changes"))
  (or (not (magit-read-rewrite-info))
      (error "Rewrite in progress"))
  (let* ((orig (magit-rev-parse "HEAD"))
         (base
          (if
              (or
               (eq magit-rewrite-inclusive t)
               (and
                (eq magit-rewrite-inclusive 'ask)
                (y-or-n-p "Include selected revision in rewrite? ")))
              (or
               (car (magit-commit-parents from))
               (error "Can't rewrite a parentless commit."))
            from))
         (pending (magit-git-lines "rev-list" (concat base ".."))))
    (magit-write-rewrite-info `((orig ,orig)
                                (pending ,@(mapcar #'list pending))))
    (magit-run-git "reset" "--hard" base)))

(defun magit-rewrite-stop (&optional noconfirm)
  (interactive)
  (let* ((info (magit-read-rewrite-info)))
    (or info
        (error "No rewrite in progress"))
    (when (or noconfirm
              (yes-or-no-p "Stop rewrite? "))
      (magit-write-rewrite-info nil)
      (magit-refresh))))

(defun magit-rewrite-abort ()
  (interactive)
  (let* ((info (magit-read-rewrite-info))
         (orig (cadr (assq 'orig info))))
    (or info
        (error "No rewrite in progress"))
    (or (magit-everything-clean-p)
        (error "You have uncommitted changes"))
    (when (yes-or-no-p "Abort rewrite? ")
      (magit-write-rewrite-info nil)
      (magit-run-git "reset" "--hard" orig))))

(defun magit-rewrite-finish ()
  (interactive)
  (magit-with-refresh
    (magit-rewrite-finish-step t)))

(defun magit-rewrite-finish-step (first-p)
  (let ((info (magit-read-rewrite-info)))
    (or info
        (error "No rewrite in progress"))
    (let* ((pending (cdr (assq 'pending info)))
           (first-unused
            (let ((rpend (reverse pending)))
              (while (and rpend (plist-get (cdr (car rpend)) 'used))
                (setq rpend (cdr rpend)))
              (car rpend)))
           (commit (car first-unused)))
      (cond ((not first-unused)
             (magit-rewrite-stop t))
            ((magit-apply-commit commit t (not first-p))
             (magit-rewrite-set-commit-property commit 'used t)
             (magit-rewrite-finish-step nil))))))

;;; Updating, pull, and push

(magit-define-command fetch (remote)
  "Fetch from REMOTE."
  (interactive (list (magit-read-remote)))
  (apply 'magit-run-git-async "fetch" remote magit-custom-options))

(magit-define-command fetch-current ()
  "Run fetch for default remote.

If there is no default remote, ask for one."
  (interactive)
  (magit-fetch (or (magit-get-current-remote)
                   (magit-read-remote))))

(magit-define-command remote-update ()
  "Update all remotes."
  (interactive)
  (apply 'magit-run-git-async "remote" "update" magit-custom-options))

(magit-define-command pull ()
  "Run git pull against the current remote."
  (interactive)
  (let* ((branch (magit-get-current-branch))
         (branch-remote (magit-get-remote branch))
         (config-branch (and branch (magit-get "branch" branch "merge")))
         (merge-branch (or (and config-branch (not current-prefix-arg))
                           (magit-read-remote-branch
                            branch-remote (format "Pull from: ")))))
    (when (and branch (not config-branch))
      (magit-set branch-remote "branch" branch "remote")
      (magit-set (format "refs/heads/%s" merge-branch)
                 "branch" branch "merge"))
    (apply 'magit-run-git-async "pull" "-v" magit-custom-options)))

(eval-when-compile (require 'eshell))

(defun magit-parse-arguments (command)
  (require 'eshell)
  (with-temp-buffer
    (insert command)
    (mapcar 'eval (eshell-parse-arguments (point-min) (point-max)))))

(defun magit-shell-command (command)
  "Perform arbitrary shell COMMAND."
  (interactive "sCommand: ")
  (let ((args (magit-parse-arguments command))
        (magit-process-popup-time 0))
    (magit-run* args nil nil nil t)))

(defvar magit-git-command-history nil)

(defun magit-git-command (command)
  "Perform arbitrary Git COMMAND.

Similar to `magit-shell-command', but involves slightly less
typing and automatically refreshes the status buffer."
  (interactive
   (list (read-string "Run git like this: " nil 'magit-git-command-history)))
  (require 'pcomplete)
  (let ((args (magit-parse-arguments command))
        (magit-process-popup-time 0))
    (magit-with-refresh
      (magit-run* (append (cons magit-git-executable
                                magit-git-standard-options)
                          args)
                  nil nil nil t))))

(magit-define-command push-tags ()
  "Push tags."
  (interactive)
  (magit-run-git-async "push" "--tags"))

(magit-define-command push ()
  "Push the current branch to a remote repository.

With no prefix argument, ask `magit-get-remote' what remote to
use for this branch.

With a prefix arg \(e.g., \\[universal-argument] \\[magit-push]), \
ask user instead.

With \\[universal-argument] \\[universal-argument] as prefix, \
also prompt user for the remote branch;
otherwise, try to use the branch.<name>.merge git-config(1)
option, falling back to something hairy if that is unset."
  (interactive)
  (let* ((branch (or (magit-get-current-branch)
                     (error "Don't push a detached head.  That's gross")))
         (branch-remote (magit-get-remote branch))
         (push-remote (if (or current-prefix-arg
                              (not branch-remote))
                          (magit-read-remote (format "Push %s to remote"
                                                     branch)
                                             branch-remote)
                        branch-remote))
         (ref-branch (or (and (>= (prefix-numeric-value current-prefix-arg) 16)
                              (magit-read-remote-branch
                               push-remote (format "Push %s as branch" branch)))
                         (magit-get "branch" branch "merge"))))
    (if (and (not ref-branch)
             (eq magit-set-upstream-on-push 'refuse))
        (error "Not pushing since no upstream has been set.")
      (let ((set-upstream-on-push (and (not ref-branch)
                                       (or (eq magit-set-upstream-on-push 'dontask)
                                           (and (eq magit-set-upstream-on-push t)
                                                (yes-or-no-p "Set upstream while pushing? "))))))
        (if (and (not branch-remote)
                 (not current-prefix-arg))
            (magit-set push-remote "branch" branch "remote"))
        (apply 'magit-run-git-async "push" "-v" push-remote
               (if ref-branch
                   (format "%s:%s" branch ref-branch)
                 branch)
               (if set-upstream-on-push
                   (cons "--set-upstream" magit-custom-options)
                 magit-custom-options))
        ;; Although git will automatically set up the remote,
        ;; it doesn't set up the branch to merge (at least as of Git 1.6.6.1),
        ;; so we have to do that manually.
        (unless ref-branch
          (magit-set (concat "refs/heads/" branch) "branch" branch "merge"))))))

;;; Log edit mode

(defvar magit-log-edit-buffer-name "*magit-edit-log*"
  "Buffer name for composing commit messages.")

(defvar magit-log-edit-mode-map
  (let ((map (make-sparse-keymap)))
    (define-key map (kbd "C-c C-c") 'magit-log-edit-commit)
    (define-key map (kbd "C-x #") 'magit-log-edit-commit)
    (define-key map (kbd "C-c C-a") 'magit-log-edit-toggle-amending)
    (define-key map (kbd "C-c C-s") 'magit-log-edit-toggle-signoff)
    (define-key map (kbd "C-c C-t") 'magit-log-edit-toggle-author)
    (define-key map (kbd "C-c C-e") 'magit-log-edit-toggle-allow-empty)
    (define-key map (kbd "M-p") 'log-edit-previous-comment)
    (define-key map (kbd "M-n") 'log-edit-next-comment)
    (define-key map (kbd "C-c C-k") 'magit-log-edit-cancel-log-message)
    (define-key map (kbd "C-c C-]") 'magit-log-edit-cancel-log-message)
    (define-key map (kbd "C-x C-s") (lambda ()
                                      (interactive)
                                      (message "Not saved. Use C-c C-c to finalize this commit message.")))
    map))

(defvar magit-pre-log-edit-window-configuration nil)

(define-derived-mode magit-log-edit-mode text-mode "Magit Log Edit"
  ;; Recognize changelog-style paragraphs
  (set (make-local-variable 'paragraph-start)
       (concat paragraph-start "\\|*\\|(")))

(defun magit-log-edit-cleanup ()
  (save-excursion
    (goto-char (point-min))
    (goto-char (point-min))
    (if (re-search-forward "[ \t\n]*\\'" nil t)
        (replace-match "\n" nil nil))))

(defun magit-log-edit-append (str)
  (with-current-buffer (get-buffer-create magit-log-edit-buffer-name)
    (goto-char (point-max))
    (insert str "\n")))

(defconst magit-log-header-end "-- End of Magit header --\n")

(defun magit-log-edit-get-fields ()
  (let ((buf (get-buffer magit-log-edit-buffer-name))
        (result nil))
    (if buf
        (with-current-buffer buf
          (goto-char (point-min))
          (while (looking-at "^\\([A-Za-z0-9-_]+\\): *\\(.+\\)?$")
            (setq result (acons (intern (downcase (match-string 1)))
                                (read (or (match-string 2) "nil"))
                                result))
            (forward-line))
          (if (not (looking-at (regexp-quote magit-log-header-end)))
              (setq result nil))))
    (nreverse result)))

(defun magit-log-edit-set-fields (fields)
  (let ((buf (get-buffer-create magit-log-edit-buffer-name)))
    (with-current-buffer buf
      (goto-char (point-min))
      (if (search-forward-regexp (format "^\\([A-Za-z0-9-_]+:.*\n\\)*%s"
                                         (regexp-quote magit-log-header-end))
                                 nil t)
          (delete-region (match-beginning 0) (match-end 0)))
      (goto-char (point-min))
      (when fields
        (while fields
          (insert (capitalize (symbol-name (caar fields))) ": "
                  (prin1-to-string (cdar fields)) "\n")
          (setq fields (cdr fields)))
        (insert magit-log-header-end)))))

(defun magit-log-edit-set-field (name value)
  (let* ((fields (magit-log-edit-get-fields))
         (cell (assq name fields)))
    (cond (cell
           (if value
               (rplacd cell value)
             (setq fields (delq cell fields))))
          (t
           (if value
               (setq fields (append fields (list (cons name value)))))))
    (magit-log-edit-set-fields fields)))

(defun magit-log-edit-get-field (name)
  (cdr (assq name (magit-log-edit-get-fields))))

(defun magit-log-edit-toggle-field (name default)
  "Toggle the log-edit field named NAME.
If it's currently unset, set it to DEFAULT (t or nil).

Return nil if the field is toggled off, and non-nil if it's
toggled on.  When it's toggled on for the first time, return
'first."
  (let* ((fields (magit-log-edit-get-fields))
         (cell (assq name fields)) yesp)
    (if cell
        (progn
          (setq yesp (equal (cdr cell) "yes"))
          (rplacd cell (if yesp "no" "yes")))
      (setq fields (acons name (if default "yes" "no") fields))
      (setq yesp (if default 'first)))
    (magit-log-edit-set-fields fields)
    yesp))

(defun magit-log-edit-toggle-input (name default)
  "Toggle the log-edit input named NAME.
If it's currently unset, set it to DEFAULT (a string). If it is
set remove it.

Return nil if the input is toggled off, and its valud if it's
toggled on."
  (let* ((fields (magit-log-edit-get-fields))
         (cell (assq name fields))
         result)
    (if cell
        (progn
          (setq fields (assq-delete-all name fields)
                result (cdr cell)))
      (setq fields (acons name default fields)))
    (magit-log-edit-set-fields fields)
    result))

(defun magit-log-edit-setup-author-env (author)
  "Set GIT_AUTHOR_* variables from AUTHOR spec.
If AUTHOR is nil, honor default values from
environment (potentially empty)."
  (when author
    ;; XXX - this is a bit strict, probably.
    (or (string-match "\\(.*\\) <\\(.*\\)>\\(?:,\\s-*\\(.+\\)\\)?" author)
        (error "Can't parse author string"))
    ;; Shucks, setenv destroys the match data.
    (let ((name (match-string 1 author))
          (email (match-string 2 author))
          (date  (match-string 3 author)))
      (make-local-variable 'process-environment)
      (setenv "GIT_AUTHOR_NAME" name)
      (setenv "GIT_AUTHOR_EMAIL" email)
      (if date
          (setenv "GIT_AUTHOR_DATE" date)))))

(defun magit-log-edit-push-to-comment-ring (comment)
  (when (or (ring-empty-p log-edit-comment-ring)
            (not (equal comment (ring-ref log-edit-comment-ring 0))))
    (ring-insert log-edit-comment-ring comment)))

(defun magit-log-edit-commit ()
  "Finish edits and create new commit object.
\('git commit ...')"
  (interactive)
  (let* ((fields (magit-log-edit-get-fields))
         (amend (equal (cdr (assq 'amend fields)) "yes"))
         (allow-empty (equal (cdr (assq 'allow-empty fields)) "yes"))
         (commit-all (equal (cdr (assq 'commit-all fields)) "yes"))
         (sign-off-field (assq 'sign-off fields))
         (sign-off (if sign-off-field
                       (equal (cdr sign-off-field) "yes")
                     magit-commit-signoff))
         (tag-rev (cdr (assq 'tag-rev fields)))
         (tag-name (cdr (assq 'tag-name fields)))
         (author (cdr (assq 'author fields)))
         (tag-options (cdr (assq 'tag-options fields))))

    (unless (or (magit-anything-staged-p)
                allow-empty
                amend
                tag-name
                (file-exists-p (concat (magit-git-dir) "MERGE_HEAD"))
                (and commit-all
                     (not (magit-everything-clean-p))))
      (error "Refusing to create empty commit. Maybe you want to amend (%s) or allow-empty (%s)?"
             (key-description (car (where-is-internal
                                    'magit-log-edit-toggle-amending)))
             (key-description (car (where-is-internal
                                    'magit-log-edit-toggle-allow-empty)))))

    (magit-log-edit-push-to-comment-ring (buffer-string))
    (magit-log-edit-setup-author-env author)
    (magit-log-edit-set-fields nil)
    (magit-log-edit-cleanup)
    (if (= (buffer-size) 0)
        (insert "(Empty description)\n"))
    (let ((env process-environment)
          (commit-buf (current-buffer)))
      (with-current-buffer (magit-find-status-buffer default-directory)
        (let ((process-environment env))
          (cond (tag-name
                 (apply #'magit-run-git-with-input commit-buf
                        "tag" (append tag-options (list tag-name "-a" "-F" "-" tag-rev))))
                (t
                 (apply #'magit-run-async-with-input commit-buf
                        magit-git-executable
                        (append magit-git-standard-options
                                '("commit")
                                magit-custom-options
                                '("-F" "-")
                                (if (and commit-all (not allow-empty)) '("--all") '())
                                (if amend '("--amend") '())
                                (if allow-empty '("--allow-empty"))
                                (if sign-off '("--signoff") '()))))))))
    ;; shouldn't we kill that buffer altogether?
    (erase-buffer)
    (let ((magit-buf magit-buffer-internal))
      (bury-buffer)
      (set-buffer magit-buf))
    (when (file-exists-p (concat (magit-git-dir) "MERGE_MSG"))
      (delete-file (concat (magit-git-dir) "MERGE_MSG")))
    ;; potentially the local environment has been altered with settings that
    ;; were specific to this commit. Let's revert it
    (kill-local-variable 'process-environment)
    (magit-update-vc-modeline default-directory)
    (when magit-pre-log-edit-window-configuration
      (set-window-configuration magit-pre-log-edit-window-configuration)
      (setq magit-pre-log-edit-window-configuration nil))))

(defun magit-log-edit-cancel-log-message ()
  "Abort edits and erase commit message being composed."
  (interactive)
  (when (or (not magit-log-edit-confirm-cancellation)
            (yes-or-no-p
             "Really cancel editing the log (any changes will be lost)?"))
    (erase-buffer)
    (bury-buffer)
    (when magit-pre-log-edit-window-configuration
      (set-window-configuration magit-pre-log-edit-window-configuration)
      (setq magit-pre-log-edit-window-configuration nil))))

(defun magit-log-edit-toggle-amending ()
  "Toggle whether this will be an amendment to the previous commit.
\(i.e., whether eventual commit does 'git commit --amend')"
  (interactive)
  (when (eq (magit-log-edit-toggle-field 'amend t) 'first)
    (magit-log-edit-append
     (magit-trim-line (magit-format-commit "HEAD" "%s%n%n%b")))))

(defun magit-log-edit-toggle-signoff ()
  "Toggle whether this commit will include a signoff.
\(i.e., whether eventual commit does 'git commit --signoff')"
  (interactive)
  (magit-log-edit-toggle-field 'sign-off (not magit-commit-signoff)))

(defun magit-log-edit-toggle-author ()
  "Toggle whether this commit will include an author.
\(i.e., whether eventual commit is run with GIT_AUTHOR_NAME and
GIT_AUTHOR_EMAIL set)"
  (interactive)
  (magit-log-edit-toggle-input 'author (format "%s <%s>"
                                               (or (magit-get "user" "name") "Author Name")
                                               (or (magit-get "user" "email") "author@email"))))

(defun magit-log-edit-toggle-allow-empty ()
  "Toggle whether this commit is allowed to be empty.
This means that the eventual commit does 'git commit --allow-empty'."
  (interactive)
  (magit-log-edit-toggle-field 'allow-empty t))

(defun magit-pop-to-log-edit (operation)
  (let ((dir default-directory)
        (magit-buf (current-buffer))
        (buf (get-buffer-create magit-log-edit-buffer-name)))
    (setq magit-pre-log-edit-window-configuration
          (current-window-configuration))
    (pop-to-buffer buf)
    (setq default-directory dir)
    (when (file-exists-p (concat (magit-git-dir) "MERGE_MSG"))
      (insert-file-contents (concat (magit-git-dir) "MERGE_MSG")))
    (magit-log-edit-mode)
    (make-local-variable 'magit-buffer-internal)
    (setq magit-buffer-internal magit-buf)
    (message "Type C-c C-c to %s (C-c C-k to cancel)." operation)))

(defun magit-log-edit (&optional arg)
  "Brings up a buffer to allow editing of commit messages.

Giving a simple prefix arg will amend a previous commit, while
a double prefix arg will allow creating an empty one.

If there is a rebase in progress, offer the user the option to
continue it.

\\{magit-log-edit-mode-map}"
  (interactive "P")
  ;; If repository is dirty there is no point in trying to
  ;; suggest to continue the rebase. Git will rebuke you and exit with
  ;; error code, so suggest it only if theres absolutely nothing else
  ;; to do and rebase is ongoing.
  (if (and (magit-everything-clean-p)
           (magit-rebase-info)
           (y-or-n-p "Rebase in progress.  Continue it? "))
      (magit-run-git-async "rebase" "--continue")

    ;; If there's nothing staged, set commit flag to `nil', thus
    ;; avoiding unnescessary popping up of the log edit buffer in case
    ;; when user chose to forgo commiting all unstaged changes
    (let ((amend-p (= (prefix-numeric-value arg) 4))
          (empty-p (= (prefix-numeric-value arg) 16)))
      (when (and magit-commit-all-when-nothing-staged
                 (not (magit-everything-clean-p))
                 (not (magit-anything-staged-p)))
        (cond ((eq magit-commit-all-when-nothing-staged 'ask-stage)
               (when (y-or-n-p "Nothing staged.  Stage everything now? ")
                 (magit-stage-all)))
              ((not (magit-log-edit-get-field 'commit-all))
               (when (or (eq magit-commit-all-when-nothing-staged t)
                         (y-or-n-p
                          "Nothing staged.  Commit all unstaged changes? "))
                 (magit-log-edit-set-field 'commit-all "yes")))))
      (when amend-p
        (magit-log-edit-toggle-amending))
      (when empty-p
        (magit-log-edit-toggle-allow-empty))
      (let ((author-email (or (getenv "GIT_AUTHOR_EMAIL") ""))
            (author-name (or (getenv "GIT_AUTHOR_NAME") ""))
            (author-date (or (getenv "GIT_AUTHOR_DATE") "")))
        (if (not (string= author-email ""))
            (magit-log-edit-set-field 'author (format "%s <%s>%s"
                                                      (if (string= "" author-name) author-email author-name)
                                                      author-email
                                                      (if (string= "" author-date) "" (format ", %s" author-date))))))
      (magit-pop-to-log-edit "commit"))))

(defun magit-add-log ()
  (interactive)
  (cond ((magit-rebase-info)
         (if (y-or-n-p "Rebase in progress.  Continue it? ")
             (magit-run-git-async "rebase" "--continue")))
        (t
         (let ((section (magit-current-section)))
           (let ((fun (if (eq (magit-section-type section) 'hunk)
                          (save-window-excursion
                            (save-excursion
                              (magit-visit-item)
                              (add-log-current-defun)))
                        nil))
                 (file (magit-diff-item-file
                        (cond ((eq (magit-section-type section) 'hunk)
                               (magit-hunk-item-diff section))
                              ((eq (magit-section-type section) 'diff)
                               section)
                              (t
                               (error "No change at point"))))))
             (magit-log-edit nil)
             (goto-char (point-min))
             (cond ((not (search-forward-regexp
                          (format "^\\* %s" (regexp-quote file)) nil t))
                    ;; No entry for file, create it.
                    (goto-char (point-max))
                    (insert (format "\n* %s" file))
                    (if fun
                        (insert (format " (%s)" fun)))
                    (insert ": "))
                   (fun
                    ;; found entry for file, look for fun
                    (let ((limit (or (save-excursion
                                       (and (search-forward-regexp "^\\* "
                                                                   nil t)
                                            (match-beginning 0)))
                                     (point-max))))
                      (cond ((search-forward-regexp (format "(.*\\<%s\\>.*):"
                                                            (regexp-quote fun))
                                                    limit t)
                             ;; found it, goto end of current entry
                             (if (search-forward-regexp "^(" limit t)
                                 (backward-char 2)
                               (goto-char limit)))
                            (t
                             ;; not found, insert new entry
                             (goto-char limit)
                             (if (bolp)
                                 (open-line 1)
                               (newline))
                             (insert (format "(%s): " fun))))))
                   (t
                    ;; found entry for file, look for beginning  it
                    (when (looking-at ":")
                      (forward-char 2)))))))))

;;; Tags

(magit-define-command tag (name rev)
  "Create a new lightweight tag with the given NAME at REV.
\('git tag NAME')."
  (interactive
   (list
    (read-string "Tag name: ")
    (magit-read-rev "Place tag on: " (or (magit-default-rev) "HEAD"))))
  (apply #'magit-run-git "tag" (append magit-custom-options (list name rev))))

(magit-define-command annotated-tag (name rev)
  "Start composing an annotated tag with the given NAME.
Tag will point to the current 'HEAD'."
  (interactive
   (list
    (read-string "Tag name: ")
    (magit-read-rev "Place tag on: " (or (magit-default-rev) "HEAD"))))
  (magit-log-edit-set-field 'tag-name name)
  (magit-log-edit-set-field 'tag-rev rev)
  (magit-log-edit-set-field 'tag-options magit-custom-options)
  (magit-pop-to-log-edit "tag"))

;;; Stashing

(defun magit-wash-stash ()
  (if (search-forward-regexp "stash@{\\(.*?\\)}" (line-end-position) t)
      (let ((stash (match-string-no-properties 0))
            (name (match-string-no-properties 1)))
        (delete-region (match-beginning 0) (match-end 0))
        (goto-char (match-beginning 0))
        (fixup-whitespace)
        (goto-char (line-beginning-position))
        (insert name)
        (goto-char (line-beginning-position))
        (magit-with-section stash 'stash
          (magit-set-section-info stash)
          (forward-line)))
    (forward-line))
  t)

(defun magit-wash-stashes ()
  (let ((magit-old-top-section nil))
    (magit-wash-sequence #'magit-wash-stash)))

(magit-define-inserter stashes ()
  (magit-git-section 'stashes
                     "Stashes:" 'magit-wash-stashes
                     "stash" "list"))

(magit-define-command stash (description)
  "Create new stash of working tree and staging area named DESCRIPTION.
Working tree and staging area revert to the current 'HEAD'.
With prefix argument, changes in staging area are kept.
\('git stash save [--keep-index] DESCRIPTION')"
  (interactive "sStash description: ")
  (apply 'magit-run-git `("stash" "save" ,@magit-custom-options "--" ,description)))

(magit-define-command stash-snapshot ()
  "Create new stash of working tree and staging area; keep changes in place.
\('git stash save \"Snapshot...\"; git stash apply stash@{0}')"
  (interactive)
  (magit-with-refresh
    (apply 'magit-run-git `("stash" "save" ,@magit-custom-options
                   ,(format-time-string "Snapshot taken at %Y-%m-%d %H:%M:%S"
                                       (current-time))))
    (magit-run-git "stash" "apply" "stash@{0}")))

(defvar magit-currently-shown-stash nil)

(define-derived-mode magit-stash-mode magit-mode "Magit Stash"
  "Mode for looking at a git stash.

\\{magit-stash-mode-map}"
  :group 'magit)

(defvar magit-stash-buffer-name "*magit-stash*"
  "Buffer name for displaying a stash.")

(defun magit-show-stash (stash &optional scroll)
  (when (magit-section-p stash)
    (setq stash (magit-section-info stash)))
  (let ((dir default-directory)
        (buf (get-buffer-create magit-stash-buffer-name))
        (stash-id (magit-git-string "rev-list" "-1" stash)))
    (cond ((and (equal magit-currently-shown-stash stash-id)
                (with-current-buffer buf
                  (> (length (buffer-string)) 1)))
           (let ((win (get-buffer-window buf)))
             (cond ((not win)
                    (display-buffer buf))
                   (scroll
                    (with-selected-window win
                      (funcall scroll))))))
          (t
           (setq magit-currently-shown-stash stash-id)
           (display-buffer buf)
           (with-current-buffer buf
             (set-buffer buf)
             (goto-char (point-min))
             (let* ((range (cons (concat stash "^2^") stash))
                    (magit-current-diff-range range)
                    (args (magit-rev-range-to-git range)))
               (magit-mode-init dir 'magit-diff-mode #'magit-refresh-diff-buffer
                                range args)))))))
;;; Commits

(defun magit-commit-at-point (&optional nil-ok-p)
  (let* ((section (magit-current-section))
         (commit (if (and section
                          (eq (magit-section-type section) 'commit))
                     (magit-section-info section)
                 (get-text-property (point) 'revision))))
    (if nil-ok-p
        commit
      (or commit
          (error "No commit at point")))))

(defun magit-apply-commit (commit &optional docommit noerase revert)
  (let* ((parent-id (magit-choose-parent-id commit "cherry-pick"))
         (success (magit-run* `(,magit-git-executable
                                ,@magit-git-standard-options
                                ,(if revert "revert" "cherry-pick")
                                ,@(if parent-id
                                      (list "-m" (number-to-string parent-id)))
                                ,@(if (not docommit) (list "--no-commit"))
                                ,commit)
                              nil noerase)))
    (when (and (not docommit) success)
      (cond (revert
             (magit-log-edit-append
              (magit-format-commit commit "Reverting \"%s\"")))
            (t
             (magit-log-edit-append
              (magit-format-commit commit "%s%n%n%b"))
             (magit-log-edit-set-field
              'author
              (magit-format-commit commit "%an <%ae>, %ai")))))
    success))

(defun magit-apply-item ()
  (interactive)
  (magit-section-action (item info "apply")
    ((pending commit)
     (magit-apply-commit info)
     (magit-rewrite-set-commit-property info 'used t))
    ((commit)
     (magit-apply-commit info))
    ((unstaged *)
     (error "Change is already in your working tree"))
    ((staged *)
     (error "Change is already in your working tree"))
    ((hunk)
     (magit-apply-hunk-item item))
    ((diff)
     (magit-apply-diff-item item))
    ((stash)
     (magit-run-git "stash" "apply" info))))

(defun magit-cherry-pick-item ()
  (interactive)
  (magit-section-action (item info "cherry-pick")
    ((pending commit)
     (magit-apply-commit info t)
     (magit-rewrite-set-commit-property info 'used t))
    ((commit)
     (magit-apply-commit info t))
    ((stash)
     (magit-run-git "stash" "pop" info))))

(defmacro magit-with-revert-confirmation (&rest body)
  `(when (or (not magit-revert-item-confirm)
             (yes-or-no-p "Really revert this item? "))
     ,@body))

(defun magit-revert-item ()
  (interactive)
  (magit-section-action (item info "revert")
    ((pending commit)
     (magit-with-revert-confirmation
      (magit-apply-commit info nil nil t)
      (magit-rewrite-set-commit-property info 'used nil)))
    ((commit)
     (magit-with-revert-confirmation
      (magit-apply-commit info nil nil t)))
    ;; Reverting unstaged changes cannot be undone
    ((unstaged *)
     (magit-discard-item))
    ((hunk)
     (magit-with-revert-confirmation
      (magit-apply-hunk-item-reverse item)))
    ((diff)
     (magit-with-revert-confirmation
      (magit-apply-diff-item item "--reverse")))))

(defun magit-log-show-more-entries (&optional arg)
  "Grow the number of log entries shown.

With no prefix optional ARG, show twice as many log entries.
With a numerical prefix ARG, add this number to the number of shown log entries.
With a non numeric prefix ARG, show all entries"
  (interactive "P")
  (make-local-variable 'magit-log-cutoff-length)
  (cond
   ((numberp arg)
    (setq magit-log-cutoff-length (+ magit-log-cutoff-length arg)))
   (arg
    (setq magit-log-cutoff-length magit-log-infinite-length))
   (t (setq magit-log-cutoff-length (* magit-log-cutoff-length 2))))
  (let ((old-point (point)))
    (magit-refresh)
    (goto-char old-point)))

(defun magit-refresh-log-buffer (range style args)
  (magit-configure-have-graph)
  (magit-configure-have-decorate)
  (magit-configure-have-abbrev)
  (setq magit-current-range range)
  (magit-create-log-buffer-sections
    (apply #'magit-git-section nil
           (magit-rev-range-describe range "Commits")
           (apply-partially 'magit-wash-log style)
           `("log"
             ,(format "--max-count=%s" magit-log-cutoff-length)
             ,"--abbrev-commit"
             ,(format "--abbrev=%s" magit-sha1-abbrev-length)
             ,@(cond ((eq style 'long) (list "--stat" "-z"))
                     ((eq style 'oneline) (list "--pretty=oneline"))
                     (t nil))
             ,@(if magit-have-decorate (list "--decorate=full"))
             ,@(if magit-have-graph (list "--graph"))
             ,@args
             "--"))))

(define-derived-mode magit-log-mode magit-mode "Magit Log"
  "Mode for looking at git log.

\\{magit-log-mode-map}"
  :group 'magit)

(defvar magit-log-buffer-name "*magit-log*"
  "Buffer name for display of log entries.")

(magit-define-command log-ranged ()
  (interactive)
  (magit-log t))
(define-obsolete-function-alias 'magit-display-log-ranged 'magit-log-ranged)

(magit-define-command log (&optional ask-for-range &rest extra-args)
  (interactive)
  (let* ((log-range (if ask-for-range
                        (magit-read-rev-range "Log" "HEAD")
                      "HEAD"))
         (topdir (magit-get-top-dir default-directory))
         (args (nconc (list (magit-rev-range-to-git log-range))
                      magit-custom-options
                      extra-args)))
    (magit-buffer-switch magit-log-buffer-name)
    (magit-mode-init topdir 'magit-log-mode #'magit-refresh-log-buffer log-range
                     'oneline args)))

(define-obsolete-function-alias 'magit-display-log 'magit-log)

(magit-define-command log-long-ranged ()
  (interactive)
  (magit-log-long t))

(magit-define-command log-long (&optional ranged)
  (interactive)
  (let* ((range (if ranged
                    (magit-read-rev-range "Long log" "HEAD")
                  "HEAD"))
         (topdir (magit-get-top-dir default-directory))
         (args (append (list (magit-rev-range-to-git range))
                       magit-custom-options)))
    (magit-buffer-switch magit-log-buffer-name)
    (magit-mode-init topdir 'magit-log-mode #'magit-refresh-log-buffer range
                     'long args)))

;;; Reflog

(defvar magit-reflog-head nil
  "The HEAD of the reflog in the current buffer.
This is only non-nil in reflog buffers.")
(make-variable-buffer-local 'magit-reflog-head)

(defun magit-refresh-reflog-buffer (head args)
  (setq magit-reflog-head head)
  (magit-create-log-buffer-sections
    (apply #'magit-git-section
           'reflog (format "Local history of head %s" head) 'magit-wash-log "log"
           (append magit-git-log-options
                   (list
                    "--walk-reflogs"
                    (format "--max-count=%s" magit-log-cutoff-length)
                    args)))))

(define-derived-mode magit-reflog-mode magit-log-mode "Magit Reflog"
  "Mode for looking at git reflog.

\\{magit-reflog-mode-map}"
  :group 'magit)

(magit-define-command reflog (&optional ask-for-range)
  (interactive)
  (let ((at (or (if ask-for-range
                    (magit-read-rev "Reflog of" (or (magit-guess-branch) "HEAD")))
                "HEAD")))
    (let* ((topdir (magit-get-top-dir default-directory))
           (args (magit-rev-to-git at)))
      (magit-buffer-switch "*magit-reflog*")
      (magit-mode-init topdir 'magit-reflog-mode
                       #'magit-refresh-reflog-buffer at args))))

(magit-define-command reflog-ranged ()
  (interactive)
  (magit-reflog t))

;;; Diffing

(defvar magit-ediff-buffers nil
  "List of buffers that may be killed by `magit-ediff-restore'.")

(defvar magit-ediff-windows nil
  "The window configuration that will be restored when Ediff is finished.")

(defun magit-ediff()
  "View the current DIFF section in ediff."
  (interactive)
  (let ((diff (magit-current-section)))
    (when (magit-section-hidden diff)
      ;; Range is not set until the first time the diff is visible.
      ;; This somewhat hackish code makes sure it's been visible at least once.
      (magit-toggle-section)
      (magit-toggle-section)
      (setq diff (magit-current-section)))
    (if (eq 'hunk (magit-section-type diff))
        (setq diff (magit-section-parent diff)))
    (unless (eq 'diff (magit-section-type diff))
      (error "No diff at this location"))
    (let* ((type (magit-diff-item-kind diff))
           (file1 (magit-diff-item-file diff))
           (file2 (magit-diff-item-file2 diff))
           (range (magit-diff-item-range diff)))
      (cond
       ((memq type '(new deleted typechange))
        (message "Why ediff a %s file?" type))
       ((and (eq type 'unmerged)
             (eq (cdr range) 'working))
        (magit-interactive-resolve file1))
       ((consp (car range))
        (magit-ediff* (magit-show (caar range) file2)
                      (magit-show (cdar range) file2)
                      (magit-show (cdr range) file1)))
       (t
        (magit-ediff* (magit-show (car range) file2)
                      (magit-show (cdr range) file1)))))))

(defun magit-ediff* (a b &optional c)
  (setq magit-ediff-buffers (list a b c))
  (setq magit-ediff-windows (current-window-configuration))
  (add-hook 'ediff-quit-hook 'magit-ediff-restore 'append)
  (if c
      (ediff-buffers3 a b c)
    (ediff-buffers a b)))

(defun magit-ediff-restore()
  "Kill any buffers in `magit-ediff-buffers' that are not visiting files and
restore the window state that was saved before ediff was called."
  (dolist (buffer magit-ediff-buffers)
    (if (and (null (buffer-file-name buffer))
             (buffer-live-p buffer))
        (kill-buffer buffer)))
  (setq magit-ediff-buffers nil)
  (set-window-configuration magit-ediff-windows)
  (remove-hook 'ediff-quit-hook 'magit-ediff-restore))

(defun magit-refresh-diff-buffer (range args)
  (let ((magit-current-diff-range (cond
                                   ((stringp range)
                                    (cons range 'working))
                                   ((null (cdr range))
                                    (cons (car range) 'working))
                                   (t
                                    range))))
    (setq magit-current-range range)
    (magit-create-buffer-sections
      (magit-git-section 'diffbuf
                         (magit-rev-range-describe range "Changes")
                         'magit-wash-diffs
                         "diff" (magit-diff-U-arg) args))))

(define-derived-mode magit-diff-mode magit-mode "Magit Diff"
  "Mode for looking at a git diff.

\\{magit-diff-mode-map}"
  :group 'magit)

(magit-define-command diff (range)
  (interactive (list (magit-read-rev-range "Diff")))
  (if range
      (let* ((dir default-directory)
             (args (magit-rev-range-to-git range))
             (buf (get-buffer-create "*magit-diff*")))
        (display-buffer buf)
        (with-current-buffer buf
          (magit-mode-init dir 'magit-diff-mode #'magit-refresh-diff-buffer range args)))))

(magit-define-command diff-working-tree (rev)
  (interactive (list (magit-read-rev "Diff with" (magit-default-rev))))
  (magit-diff (or rev "HEAD")))

(defun magit-diff-with-mark ()
  (interactive)
  (magit-diff (cons (magit-marked-commit)
                    (magit-commit-at-point))))

;;; Wazzup

(defvar magit-wazzup-head nil
  "The integration head for the current wazzup buffer.
This is only non-nil in wazzup buffers.")
(make-variable-buffer-local 'magit-wazzup-head)

(defvar magit-wazzup-all-p nil
  "Non-nil if the current wazzup buffer displays excluded branches.
This is only meaningful in wazzup buffers.")
(make-variable-buffer-local 'magit-wazzup-all-p)

(defun magit-wazzup-toggle-ignore (branch edit)
  (let ((ignore-file (concat (magit-git-dir) "info/wazzup-exclude")))
    (if edit
        (setq branch (read-string "Branch to ignore for wazzup: " branch)))
    (let ((ignored (magit-file-lines ignore-file)))
      (cond ((member branch ignored)
             (when (or (not edit)
                       (y-or-n-p "Branch %s is already ignored.  Unignore? "))
               (setq ignored (delete branch ignored))))
            (t
             (setq ignored (append ignored (list branch)))))
      (magit-write-file-lines ignore-file ignored)
      (magit-need-refresh))))

(defun magit-refresh-wazzup-buffer (head all)
  (setq magit-wazzup-head head)
  (setq magit-wazzup-all-p all)
  (let ((branch-desc (or head "(detached) HEAD")))
    (unless head (setq head "HEAD"))
    (magit-create-buffer-sections
      (magit-with-section 'wazzupbuf nil
        (insert (format "Wazzup, %s\n\n" branch-desc))
        (let* ((excluded (magit-file-lines (concat (magit-git-dir) "info/wazzup-exclude")))
               (all-branches (magit-list-interesting-refs))
               (branches (if all all-branches
                           (delq nil (mapcar
                                      (lambda (b)
                                        (and (not
                                              (member (cdr b) excluded))
                                             b))
                                      all-branches))))
               (reported (make-hash-table :test #'equal)))
          (dolist (branch branches)
            (let* ((name (car branch))
                   (ref (cdr branch))
                   (hash (magit-rev-parse ref))
                   (reported-branch (gethash hash reported)))
              (unless (or (and reported-branch
                               (string= (file-name-nondirectory ref)
                                        reported-branch))
                          (not (magit-git-string "merge-base" head ref)))
                (puthash hash (file-name-nondirectory ref) reported)
                (let* ((n (length (magit-git-lines "log" "--pretty=oneline"
                                                   (concat head ".." ref))))
                       (section
                        (let ((magit-section-hidden-default t))
                          (magit-git-section
                           (cons ref 'wazzup)
                           (format "%s unmerged commits in %s%s"
                                   n name
                                   (if (member ref excluded)
                                       " (normally ignored)"
                                     ""))
                           'magit-wash-log
                           "log"
                           (format "--max-count=%s" magit-log-cutoff-length)
                           "--abbrev-commit"
                           (format "--abbrev=%s" magit-sha1-abbrev-length)
                           "--graph"
                           "--pretty=oneline"
                           (format "%s..%s" head ref)
                           "--"))))
                  (magit-set-section-info ref section))))))))))

(define-derived-mode magit-wazzup-mode magit-mode "Magit Wazzup"
  "Mode for looking at commits that could be merged from other branches.

\\{magit-wazzup-mode-map}"
  :group 'magit)

(defun magit-wazzup (&optional all)
  (interactive "P")
  (let ((topdir (magit-get-top-dir default-directory))
        (current-branch (magit-get-current-branch)))
    (magit-buffer-switch "*magit-wazzup*")
    (magit-mode-init topdir 'magit-wazzup-mode
                     #'magit-refresh-wazzup-buffer
                     current-branch all)))

(defun magit-filename (filename)
  "Return the path of FILENAME relative to its git repository.

If FILENAME is absolute, return a path relative to the git
repository containing it. Otherwise, return a path relative to
the current git repository."
  (let ((topdir (expand-file-name
                 (magit-get-top-dir (or (file-name-directory filename)
                                        default-directory))))
        (file (file-truename filename)))
    (when (and (not (string= topdir ""))
               ;; FILE must start with the git repository path
               (zerop (string-match-p (concat "\\`" topdir) file)))
      (substring file (length topdir)))))

;; This variable is used to keep track of the current file in the
;; *magit-log* buffer when this one is dedicated to showing the log of
;; just 1 file.
(defvar magit-file-log-file nil)
(make-variable-buffer-local 'magit-file-log-file)

(defun magit-refresh-file-log-buffer (file range style)
  "Refresh the current file-log buffer by calling git.

FILE is the path of the file whose log must be displayed.

`magit-current-range' will be set to the value of RANGE.

STYLE controls the display. It is either `'long',  `'oneline', or something else.
 "
  (magit-configure-have-graph)
  (magit-configure-have-decorate)
  (magit-configure-have-abbrev)
  (setq magit-current-range range)
  (setq magit-file-log-file file)
  (magit-create-log-buffer-sections
    (apply #'magit-git-section nil
           (magit-rev-range-describe range (format "Commits for file %s" file))
           (apply-partially 'magit-wash-log style)
           `("log"
             ,(format "--max-count=%s" magit-log-cutoff-length)
             ,"--abbrev-commit"
             ,(format "--abbrev=%s" magit-sha1-abbrev-length)
             ,@(cond ((eq style 'long) (list "--stat" "-z"))
                     ((eq style 'oneline) (list "--pretty=oneline"))
                     (t nil))
             ,@(if magit-have-decorate (list "--decorate=full"))
             ,@(if magit-have-graph (list "--graph"))
             "--"
             ,file))))

(defun magit-file-log (&optional all)
  "Display the log for the currently visited file or another one.

With a prefix argument or if no file is currently visited, ask
for the file whose log must be displayed."
  (interactive "P")
  (let ((topdir (magit-get-top-dir default-directory))
        (current-file (magit-filename
                       (if (or current-prefix-arg (not buffer-file-name))
                           (magit-read-file-from-rev (magit-get-current-branch))
                        buffer-file-name)))
        (range "HEAD"))
    (magit-buffer-switch "*magit-log*")
    (magit-mode-init topdir 'magit-log-mode
                     #'magit-refresh-file-log-buffer
                     current-file range 'oneline)))

(defun magit-show-file-revision ()
  "Open a new buffer showing the current file in the revision at point."
  (interactive)
  (flet ((magit-show-file-from-diff (item)
                                    (switch-to-buffer-other-window
                                     (magit-show (cdr (magit-diff-item-range item))
                                                 (magit-diff-item-file item)))))
    (magit-section-action (item info "show")
      ((commit)
       (let ((current-file (or magit-file-log-file
                               (magit-read-file-from-rev info))))
         (switch-to-buffer-other-window
          (magit-show info current-file))))
      ((hunk) (magit-show-file-from-diff (magit-hunk-item-diff item)))
      ((diff) (magit-show-file-from-diff item)))))

;;; Miscellaneous

(defun magit-ignore-modifiable-file (file edit)
  "Prompt the user for the filename to be added to git ignore.
\\<minibuffer-local-map>
The minibuffer's future history (accessible with \\[next-history-element])
contains predefined values (such as wildcards) that might
be of interest.
The history and default value are derived from the filename FILE.
If EDIT argument is negative, the prompt proposes wildcard by default.
"
  (let* ((just-extension (concat "*." (file-name-extension file)))
         (full-extension (concat (file-name-directory file) just-extension))
         (just-file (file-name-nondirectory file))
         ;; change the order in history depending on the negativity of
         ;; EDIT.
         (history (if (< (prefix-numeric-value edit) 0)
                      (list full-extension just-extension file just-file)
                    (list file full-extension just-extension just-file))))
    (read-string
     (format "File to ignore [%s]: " (car history))
     nil nil history)))

(defun magit-ignore-file (file edit local)
<<<<<<< HEAD
  "Add FILE to the list of files to ignore.
\\<minibuffer-local-map>
If EDIT is non-`nil', prompt the user for the filename to
be added to git ignore. In this case, the minibuffer's
future history (accessible with \\[next-history-element]) contains predefined
values (such as wildcards) that might be of interest.

If LOCAL is nil, the `.gitignore' file is updated.
Otherwise, it is `.git/info/exclude'."
  (let ((ignore-file (if local (concat (magit-git-dir) "info/exclude") ".gitignore")))
    (if edit
      (setq file (magit-ignore-modifiable-file file edit)))
=======
  (let* ((local-ignore-dir (concat (magit-git-dir) "info/"))
         (ignore-file (if local
                          (concat local-ignore-dir "exclude")
                        ".gitignore")))
    (if edit
        (setq file (read-string "File to ignore: " file)))
    (if (and local (not (file-exists-p local-ignore-dir)))
        (make-directory local-ignore-dir t))
>>>>>>> 3fa38493
    (with-temp-buffer
      (when (file-exists-p ignore-file)
        (insert-file-contents ignore-file))
      (goto-char (point-max))
      (unless (bolp)
        (insert "\n"))
      (insert file "\n")
      (write-region nil nil ignore-file))
    (magit-need-refresh)))

(defun magit-ignore-item ()
  "Add FILE to the `.gitignore' list of files to ignore.
\\<minibuffer-local-map>
With a prefix argument, prompt the user for the filename to
be added. In this case, the minibuffer's future history
\(accessible with \\[next-history-element]) contains predefined values (such as
wildcards) that might be of interest. If prefix argument is
negative, the prompt proposes wildcard by default."
  (interactive)
  (magit-section-action (item info "ignore")
    ((untracked file)
     (magit-ignore-file (concat "/" info) current-prefix-arg nil))
    ((wazzup)
     (magit-wazzup-toggle-ignore info current-prefix-arg))))

(defun magit-ignore-item-locally ()
  "Add FILE to the `.git/info/exclude' list of files to ignore.
\\<minibuffer-local-map>
With a prefix argument, prompt the user for the filename to
be added. In this case, the minibuffer's future history
(accessible with \\[next-history-element]) contains predefined values (such as
wildcards) that might be of interest. If prefix argument is
negative, the prompt proposes wildcard by default."
  (interactive)
  (magit-section-action (item info "ignore")
    ((untracked file)
     (magit-ignore-file (concat "/" info) current-prefix-arg t))))

(defun magit-discard-diff (diff stagedp)
  (let ((kind (magit-diff-item-kind diff))
        (file (magit-diff-item-file diff)))
    (cond ((eq kind 'deleted)
           (when (yes-or-no-p (format "Resurrect %s? " file))
             (magit-run-git "reset" "-q" "--" file)
             (magit-run-git "checkout" "--" file)))
          ((eq kind 'new)
           (if (yes-or-no-p (format "Delete %s? " file))
               (magit-run-git "rm" "-f" "--" file)))
          (t
           (if (yes-or-no-p (format "Discard changes to %s? " file))
               (if stagedp
                   (magit-run-git "checkout" "HEAD" "--" file)
                 (magit-run-git "checkout" "--" file)))))))

(defun magit-discard-item ()
  (interactive)
  (magit-section-action (item info "discard")
    ((untracked file)
     (when (yes-or-no-p (format "Delete %s? " info))
       (if (and (file-directory-p info)
                (not (file-symlink-p info)))
           (magit-delete-directory info 'recursive)
         (delete-file info))
       (magit-refresh-buffer)))
    ((untracked)
     (if (yes-or-no-p "Delete all untracked files and directories? ")
         (magit-run-git "clean" "-df")))
    ((unstaged diff hunk)
     (when (yes-or-no-p (if (magit-use-region-p)
                            "Discard changes in region? "
                          "Discard hunk? "))
       (magit-apply-hunk-item-reverse item)))
    ((staged diff hunk)
     (if (magit-file-uptodate-p (magit-diff-item-file
                                 (magit-hunk-item-diff item)))
         (when (yes-or-no-p (if (magit-use-region-p)
                                "Discard changes in region? "
                              "Discard hunk? "))
           (magit-apply-hunk-item-reverse item "--index"))
       (error "Can't discard this hunk.  Please unstage it first")))
    ((unstaged diff)
     (magit-discard-diff item nil))
    ((staged diff)
     (if (magit-file-uptodate-p (magit-diff-item-file item))
         (magit-discard-diff item t)
       (error "Can't discard staged changes to this file.  Please unstage it first")))
    ((diff diff)
     (save-excursion
       (magit-goto-parent-section)
       (magit-discard-item)))
    ((diff diff hunk)
     (save-excursion
       (magit-goto-parent-section)
       (magit-goto-parent-section)
       (magit-discard-item)))
    ((hunk)
     (error "Can't discard this hunk"))
    ((diff)
     (error "Can't discard this diff"))
    ((stash)
     (when (yes-or-no-p "Discard stash? ")
       (magit-run-git "stash" "drop" info)))
    ((branch)
     (when (yes-or-no-p (if current-prefix-arg
                            "Force delete branch?"
                          "Delete branch? "))
       (magit-delete-branch info current-prefix-arg)))
    ((remote)
     (when (yes-or-no-p "Remove remote? ")
       (magit-remove-remote info)))))

(defun magit-move-item ()
  (interactive)
  (magit-section-action (item info "move")
    ((branch)
     (call-interactively 'magit-move-branch))
    ((remote)
     (call-interactively 'magit-rename-remote))))

(defmacro magit-visiting-file-item (&rest body)
  `(let ((marker (save-window-excursion
                   (magit-visit-file-item)
                   (set-marker (make-marker) (point)))))
     (save-excursion
       (with-current-buffer (marker-buffer marker)
         (goto-char marker)
         ,@body))))

(defun magit-add-change-log-entry-no-option (&optional other-window)
  "Add a change log entry for current change.
With a prefix argument, edit in other window.
The name of the change log file is set by variable change-log-default-name."
  (interactive "P")
  (if other-window
      (magit-visiting-file-item (add-change-log-entry-other-window))
    (magit-visiting-file-item (add-change-log-entry))))

(defun magit-add-change-log-entry-other-window ()
  (interactive)
  (magit-visiting-file-item (call-interactively 'add-change-log-entry-other-window)))

(defun magit-visit-file-item (&optional other-window)
  "Visit current file associated with item.
With a prefix argument, visit in other window."
  (interactive "P")
  (magit-section-action (item info "visit-file")
    ((untracked file)
     (funcall
      (if other-window 'find-file-other-window 'find-file)
      info))
    ((diff)
     (let ((file (magit-diff-item-file item)))
       (cond ((not (file-exists-p file))
              (error "Can't visit deleted file: %s" file))
             ((file-directory-p file)
              (magit-status file))
             (t
              (funcall
               (if other-window 'find-file-other-window 'find-file)
               file)))))
    ((hunk)
     (let ((file (magit-diff-item-file (magit-hunk-item-diff item)))
           (line (magit-hunk-item-target-line item)))
       (if (not (file-exists-p file))
           (error "Can't visit deleted file: %s" file))
       (funcall
        (if other-window 'find-file-other-window 'find-file)
        file)
       (goto-char (point-min))
       (forward-line (1- line))))))

(defun magit-visit-item (&optional other-window)
  "Visit current item.
With a prefix argument, visit in other window."
  (interactive "P")
  (magit-section-action (item info "visit")
    ((untracked file)
     (call-interactively 'magit-visit-file-item))
    ((diff)
     (call-interactively 'magit-visit-file-item))
    ((hunk)
     (call-interactively 'magit-visit-file-item))
    ((commit)
     (magit-show-commit info nil nil 'select))
    ((stash)
     (magit-show-stash info)
     (pop-to-buffer magit-stash-buffer-name))
    ((branch)
     (magit-checkout info))
    ((longer)
     (magit-log-show-more-entries ()))))

(defun magit-show-item-or-scroll-up ()
  (interactive)
  (magit-section-action (item info)
    ((commit)
     (magit-show-commit info #'scroll-up))
    ((stash)
     (magit-show-stash info #'scroll-up))
    (t
     (scroll-up))))

(defun magit-show-item-or-scroll-down ()
  (interactive)
  (magit-section-action (item info)
    ((commit)
     (magit-show-commit info #'scroll-down))
    ((stash)
     (magit-show-stash info #'scroll-down))
    (t
     (scroll-down))))

(defun magit-mark-item (&optional unmark)
  (interactive "P")
  (if unmark
      (magit-set-marked-commit nil)
    (magit-section-action (item info "mark")
      ((commit)
       (magit-set-marked-commit (if (eq magit-marked-commit info)
                                    nil
                                  info))))))

(defun magit-describe-item ()
  (interactive)
  (let ((section (magit-current-section)))
    (message "Section: %s %s-%s %S %S %S"
             (magit-section-type section)
             (magit-section-beginning section)
             (magit-section-end section)
             (magit-section-title section)
             (magit-section-info section)
             (magit-section-context-type section))))

(defun magit-copy-item-as-kill ()
  "Copy sha1 of commit at point into kill ring."
  (interactive)
  (magit-section-action (item info "copy")
    ((commit)
     (kill-new info)
     (message "%s" info))))

(eval-when-compile (require 'server))

(defun magit-server-running-p ()
  "Test whether server is running (works with < 23 as well).

Return values:
  nil              the server is definitely not running.
  t                the server seems to be running.
  something else   we cannot determine whether it's running without using
                   commands which may have to wait for a long time."
  (require 'server)
  (if (functionp 'server-running-p)
      (server-running-p)
    (condition-case nil
        (if server-use-tcp
            (with-temp-buffer
              (insert-file-contents-literally (expand-file-name server-name server-auth-dir))
              (or (and (looking-at "127\\.0\\.0\\.1:[0-9]+ \\([0-9]+\\)")
                       (assq 'comm
                             (process-attributes
                              (string-to-number (match-string 1))))
                       t)
                  :other))
          (delete-process
           (make-network-process
            :name "server-client-test" :family 'local :server nil :noquery t
            :service (expand-file-name server-name server-socket-dir)))
          t)
      (file-error nil))))

(defun magit-interactive-rebase ()
  "Start a git rebase -i session, old school-style."
  (interactive)
  (unless (magit-server-running-p)
    (server-start))
  (let* ((section (get-text-property (point) 'magit-section))
         (commit (and (member 'commit (magit-section-context-type section))
                      (magit-section-info section)))
         (old-editor (getenv "GIT_EDITOR")))
    (setenv "GIT_EDITOR" (concat (locate-file "emacsclient" exec-path)
                                 " -s " server-name))
    (unwind-protect
        (magit-run-git-async "rebase" "-i"
                             (or (and commit (concat commit "^"))
                                 (magit-read-rev "Interactively rebase to" (magit-guess-branch))))
      (if old-editor
          (setenv "GIT_EDITOR" old-editor)))))

(define-derived-mode magit-branch-manager-mode magit-mode "Magit Branch"
  "Magit Branches")

(defun magit-quit-window (&optional kill-buffer)
  "Bury the buffer and delete its window.  With a prefix argument, kill the
buffer instead."
  (interactive "P")
  (quit-window kill-buffer (selected-window)))

(defun magit--branch-name-at-point ()
  "Get the branch name in the line at point."
  (let ((branch (magit-section-info (magit-current-section))))
    (or branch (error "No branch at point"))))

(defun magit--branches-for-remote-repo (remote)
  "Return a list of remote branch names for REMOTE.
These are the branch names with the remote name stripped."
  (remq nil
        (mapcar (lambda (line)
                  (save-match-data
                    (if (and (not (string-match-p " -> " line))
                             (string-match (concat "^ +" remote "/\\([^ $]+\\)")
                                           line))
                        (match-string 1 line))))
                (magit-git-lines "branch" "-r"))))

(defvar magit-branches-buffer-name "*magit-branches*")

(defun magit--is-branch-at-point-remote ()
  "Return non-nil if the branch at point is a remote tracking branch"
  (magit-remote-part-of-branch (magit--branch-name-at-point)))

(defun magit-remote-part-of-branch (branch)
  (when (string-match-p "^\\(?:refs/\\)?remotes\\/" branch)
    (loop for remote in (magit-git-lines "remote")
          when (string-match-p (format "^\\(?:refs/\\)?remotes\\/%s\\/" (regexp-quote remote)) branch) return remote)))

(defun magit-branch-no-remote (branch)
  (let ((remote (magit-remote-part-of-branch branch)))
    (if remote
        (progn
          ;; This has to match if remote is non-nil
          (assert (string-match (format "^\\(?:refs/\\)?remotes\\/%s\\/\\(.*\\)" (regexp-quote remote)) branch)
                  'show-args "Unexpected string-match failure: %s %s")
          (match-string 1 branch))
      branch)))

(defun magit-wash-branch-line (&optional remote-name)
  (looking-at (concat
               "^\\([ *] \\)"                 ; 1: current branch marker
               "\\(.+?\\) +"                  ; 2: branch name

               "\\(?:"

               "\\([0-9a-fA-F]+\\)"           ; 3: sha1
               " "
               "\\(?:\\["
               "\\([^:\n]+?\\)"               ; 4: tracking (non-greedy + to avoid matching \n)
               "\\(?:: \\)?"
               "\\(?:ahead \\([0-9]+\\)\\)?"  ; 5: ahead
               "\\(?:, \\)?"
               "\\(?:behind \\([0-9]+\\)\\)?" ; 6: behind
               "\\] \\)?"
               "\\(?:.*\\)"                   ; message

               "\\|"                          ; or

               "-> "                          ; the pointer to
               "\\(.+\\)"                     ; 7: a ref

               "\\)\n"))

  (let* ((current-string (match-string 1))
         (branch         (match-string 2))
         (sha1           (match-string 3))
         (tracking       (match-string 4))
         (ahead          (match-string 5))
         (behind         (match-string 6))
         (other-ref      (match-string 7))
         (current (string-match-p "^\\*" current-string)))

    ; the current line is deleted before being reconstructed
    (delete-region (point)
                   (line-beginning-position 2))

    (magit-with-section branch 'branch
      (magit-set-section-info branch)
      (insert-before-markers
       ; sha1
       (propertize (or sha1
                       (make-string magit-sha1-abbrev-length ? ))
                   'face 'magit-log-sha1)
       " "
       ; current marker
       (if current
           "# "
         "  ")
       ; branch name
       (apply 'propertize (magit-branch-no-remote branch)
              (if current
                  '(face magit-branch)))
       ; other ref that this branch is pointing to
       (if other-ref
           (concat " -> " (substring other-ref (+ 1 (length remote-name))))
         "")
       ; tracking information
       (if (and tracking
                (equal (magit-remote-branch-for branch t)
                       (concat "refs/remotes/" tracking)))
           (concat " ["
                   ; getting rid of the tracking branch name if it is the same as the branch name
                   (let* ((tracking-remote (magit-get "branch" branch "remote"))
                          (tracking-branch (substring tracking (+ 1 (length tracking-remote)))))
                     (propertize (if (string= branch tracking-branch)
                                     (concat "@ " tracking-remote)
                                   (concat tracking-branch " @ " tracking-remote))
                                 'face 'magit-log-head-label-remote))
                   ; ahead/behind information
                   (if (or ahead
                           behind)
                       ": "
                     "")
                   (if ahead
                       (concat "ahead "
                               (propertize ahead
                                           'face (if current
                                                     'magit-branch))
                               (if behind
                                   ", "
                                 ""))
                     "")
                   (if behind
                       (concat "behind "
                               (propertize behind
                                           'face 'magit-log-head-label-remote))
                     "")
                   "]")
         "")
       "\n"))))

(defun magit-wash-remote-branches-group (group)
  (let* ((remote-name (first group))
         (url (magit-get "remote" remote-name "url"))
         (push-url (magit-get "remote" remote-name "pushurl"))
         (urls (concat url (if push-url
                               (concat ", "push-url)
                             "")))
         (marker (second group)))

    (magit-with-section (concat "remote:" remote-name) 'remote
      (magit-set-section-info remote-name)
      (insert-before-markers (propertize (format "%s (%s):" remote-name urls) 'face 'magit-section-title) "\n")
      (magit-wash-branches-between-point-and-marker marker remote-name))
    (insert-before-markers "\n")))

(defun magit-wash-branches-between-point-and-marker (marker &optional remote-name)
  (save-restriction
    (narrow-to-region (point) marker)
    (magit-wash-sequence
     (if remote-name
         (apply-partially 'magit-wash-branch-line remote-name)
       #'magit-wash-branch-line))))

(defun magit-wash-branches ()
         ; get the names of the remotes
  (let* ((remotes (magit-git-lines "remote"))
         ; get the location of remotes in the buffer
         (markers
          (append (mapcar (lambda (remote)
                            (save-excursion
                              (when (search-forward-regexp
                                     (concat "^  remotes\\/" remote) nil t)
                                (beginning-of-line)
                                (point-marker))))
                          remotes)
                  (list (save-excursion
                          (goto-char (point-max))
                          (point-marker)))))
         ; list of remote elements to display in the buffer
         (remote-groups (loop for remote in remotes
                              for end-markers on (cdr markers)
                              for marker = (loop for x in end-markers thereis x)
                              collect (list remote marker))))

    ; actual displaying of information
    (magit-with-section "local" nil
      (insert-before-markers (propertize "Local:" 'face 'magit-section-title) "\n")
      (magit-set-section-info ".")
      (magit-wash-branches-between-point-and-marker
       (loop for x in markers thereis x)))

    (insert-before-markers "\n")

    (mapc 'magit-wash-remote-branches-group remote-groups)

    ; make sure markers point to nil so that they can be garbage collected
    (mapc (lambda (marker)
            (when marker
             (set-marker marker nil)))
          markers)))

(defun magit-refresh-branch-manager ()
  (magit-create-buffer-sections
    (magit-git-section "branches" nil 'magit-wash-branches
                       "branch"
                       "-vva"
                       (format "--abbrev=%s" magit-sha1-abbrev-length))))

(magit-define-command branch-manager ()
  (interactive)
  (let ((topdir (magit-get-top-dir default-directory)))
    (magit-buffer-switch magit-branches-buffer-name)
    (magit-mode-init topdir 'magit-branch-manager-mode #'magit-refresh-branch-manager)))

(defun magit-change-what-branch-tracks ()
  "Change which remote branch the current branch tracks."
  (interactive)
  (if (magit--is-branch-at-point-remote)
      (error "Cannot modify a remote branch"))
  (let* ((local-branch (magit--branch-name-at-point))
         (new-tracked (magit-read-rev  "Change tracked branch to"
                                       nil
                                       (lambda (ref)
                                         (not (string-match-p "refs/remotes/"
                                                              ref)))))
         new-remote new-branch)
    (unless (string= (or new-tracked "") "")
      (cond (;; Match refs that are unknown in the local repository if
             ;; `magit-remote-ref-format' is set to
             ;; `name-then-remote'. Can be useful if you want to
             ;; create a new branch in a remote repository.
             (string-match "^\\([^ ]+\\) +(\\(.+\\))$" ; 1: branch name; 2: remote name
                           new-tracked)
             (setq new-remote (match-string 2 new-tracked)
                   new-branch (concat "refs/heads/" (match-string 1 new-tracked))))
            ((string-match "^\\(?:refs/remotes/\\)?\\([^/]+\\)/\\(.+\\)" ; 1: remote name; 2: branch name
                           new-tracked)
             (setq new-remote (match-string 1 new-tracked)
                   new-branch (concat "refs/heads/" (match-string 2 new-tracked))))
            (t (error "Cannot parse the remote and branch name"))))
    (magit-set new-remote "branch" local-branch "remote")
    (magit-set new-branch "branch" local-branch "merge")
    (magit-branch-manager)
    (if (string= (magit-get-current-branch) local-branch)
        (magit-refresh-buffer (magit-find-status-buffer default-directory)))))

(defvar magit-ediff-file)

(defun magit-interactive-resolve (file)
  (require 'ediff)
  (let ((merge-status (magit-git-string "ls-files" "-u" "--" file))
        (base-buffer (generate-new-buffer (concat file ".base")))
        (our-buffer (generate-new-buffer (concat file ".current")))
        (their-buffer (generate-new-buffer (concat file ".merged")))
        (windows (current-window-configuration)))
    (if (null merge-status)
        (error "Cannot resolve %s" file))
    (with-current-buffer base-buffer
      (if (string-match "^[0-9]+ [0-9a-f]+ 1" merge-status)
          (insert (magit-git-output `("cat-file" "blob" ,(concat ":1:" file))))))
    (with-current-buffer our-buffer
      (if (string-match "^[0-9]+ [0-9a-f]+ 2" merge-status)
          (insert (magit-git-output `("cat-file" "blob" ,(concat ":2:" file)))))
      (let ((buffer-file-name file))
        (normal-mode)))
    (with-current-buffer their-buffer
      (if (string-match "^[0-9]+ [0-9a-f]+ 3" merge-status)
          (insert (magit-git-output `("cat-file" "blob" ,(concat ":3:" file)))))
      (let ((buffer-file-name file))
        (normal-mode)))
    ;; We have now created the 3 buffer with ours, theirs and the ancestor files
    (with-current-buffer (ediff-merge-buffers-with-ancestor our-buffer their-buffer base-buffer)
      (make-local-variable 'magit-ediff-file)
      (setq magit-ediff-file file)
      (make-local-variable 'magit-ediff-windows)
      (setq magit-ediff-windows windows)
      (make-local-variable 'ediff-quit-hook)
      (add-hook 'ediff-quit-hook
                (lambda ()
                  (let ((buffer-A ediff-buffer-A)
                        (buffer-B ediff-buffer-B)
                        (buffer-C ediff-buffer-C)
                        (buffer-Ancestor ediff-ancestor-buffer)
                        (file magit-ediff-file)
                        (file-buffer)
                        (windows magit-ediff-windows))
                    (ediff-cleanup-mess)
                    (find-file file)
                    (setq file-buffer (current-buffer))
                    (erase-buffer)
                    (insert-buffer-substring buffer-C)
                    (kill-buffer buffer-A)
                    (kill-buffer buffer-B)
                    (kill-buffer buffer-C)
                    (when (bufferp buffer-Ancestor) (kill-buffer buffer-Ancestor))
                    (set-window-configuration windows)
                    (magit-save-some-buffers
                     "Conflict resolution finished; you may save the buffer"
                     (lambda () (eq (current-buffer) file-buffer)))))))))

(defun magit-interactive-resolve-item ()
  (interactive)
  (magit-section-action (item info "resolv")
    ((diff)
     (magit-interactive-resolve (cadr info)))))

(defun magit-submodule-update (&optional init)
  "Update the submodule of the current git repository

With a prefix arg, do a submodule update --init"
  (interactive "P")
  (let ((default-directory (magit-get-top-dir default-directory)))
    (apply #'magit-run-git-async "submodule" "update" (if init '("--init") ()))))

(defun magit-submodule-update-init ()
  "Update and init the submodule of the current git repository."
  (interactive)
  (magit-submodule-update t))

(defun magit-submodule-init ()
  "Initialize the submodules"
  (interactive)
  (let ((default-directory (magit-get-top-dir default-directory)))
    (magit-run-git-async "submodule" "init")))

(defun magit-submodule-sync ()
  "Synchronizes submodules' remote URL configuration"
  (interactive)
  (let ((default-directory (magit-get-top-dir default-directory)))
    (magit-run-git-async "submodule" "sync")))

(defun magit-run-git-gui ()
  "Run `git gui' for the current git repository"
  (interactive)
  (let* ((default-directory (magit-get-top-dir default-directory)))
    (magit-start-process "Git Gui" nil magit-git-executable "gui")))

(defun magit-run-gitk ()
  "Run `gitk --all' for the current git repository"
  (interactive)
  (let ((default-directory (magit-get-top-dir default-directory)))
    (cond
     ((eq system-type 'windows-nt)
      ;; Gitk is a shell script, and Windows doesn't know how to
      ;; "execute" it.  The Windows version of Git comes with an
      ;; implementation of "sh" and everything else it needs, but
      ;; Windows users might not have added the directory where it's
      ;; installed to their path
      (let ((git-bin-dir (file-name-directory magit-gitk-executable))
            (exec-path exec-path)
            (process-environment process-environment))
        (when git-bin-dir
          ;; Adding it onto the end so that anything the user
          ;; specified will get tried first.  Emacs looks in
          ;; exec-path; PATH is the environment variable inherited by
          ;; the process.  I need to change both.
          (setq exec-path (append exec-path (list git-bin-dir)))
          (push (format "PATH=%s;%s"
                        (getenv "PATH")
                        (replace-regexp-in-string "/" "\\\\" git-bin-dir))
                process-environment))
        (magit-start-process "Gitk" nil "sh" magit-gitk-executable "--all")))
     (t
      (magit-start-process "Gitk" nil magit-gitk-executable "--all")))))

(defun magit-load-config-extensions ()
  "Try to load magit extensions that are defined at git config
layer. This can be added to `magit-mode-hook' for example"
  (dolist (ext (magit-get-all "magit.extension"))
    (let ((sym (intern (format "magit-%s-mode" ext))))
      (when (and (fboundp sym)
                 (not (eq sym 'magit-wip-save-mode)))
        (funcall sym 1)))))

(provide 'magit)

;; rest of magit core
(require 'magit-key-mode)
(require 'magit-bisect)

;;; magit.el ends here<|MERGE_RESOLUTION|>--- conflicted
+++ resolved
@@ -5293,7 +5293,6 @@
      nil nil history)))
 
 (defun magit-ignore-file (file edit local)
-<<<<<<< HEAD
   "Add FILE to the list of files to ignore.
 \\<minibuffer-local-map>
 If EDIT is non-`nil', prompt the user for the filename to
@@ -5303,19 +5302,14 @@
 
 If LOCAL is nil, the `.gitignore' file is updated.
 Otherwise, it is `.git/info/exclude'."
-  (let ((ignore-file (if local (concat (magit-git-dir) "info/exclude") ".gitignore")))
-    (if edit
-      (setq file (magit-ignore-modifiable-file file edit)))
-=======
   (let* ((local-ignore-dir (concat (magit-git-dir) "info/"))
          (ignore-file (if local
                           (concat local-ignore-dir "exclude")
                         ".gitignore")))
     (if edit
-        (setq file (read-string "File to ignore: " file)))
+      (setq file (magit-ignore-modifiable-file file edit)))
     (if (and local (not (file-exists-p local-ignore-dir)))
         (make-directory local-ignore-dir t))
->>>>>>> 3fa38493
     (with-temp-buffer
       (when (file-exists-p ignore-file)
         (insert-file-contents ignore-file))
