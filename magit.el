;;; magit.el --- control Git from Emacs

;; Copyright (C) 2008-2014  The Magit Project Developers
;;
;; For a full list of contributors, see the AUTHORS.md file
;; at the top-level directory of this distribution and at
;; https://raw.github.com/magit/magit/master/AUTHORS.md

;; Author: Marius Vollmer <marius.vollmer@gmail.com>
;; Maintainer: Jonas Bernoulli <jonas@bernoul.li>
;; Former-Maintainers:
;;	Nicolas Dudebout  <nicolas.dudebout@gatech.edu>
;;	Peter J. Weisberg <pj@irregularexpressions.net>
;;	Phil Jackson      <phil@shellarchive.co.uk>
;;	Rémi Vanicat      <vanicat@debian.org>
;;	Yann Hodique      <yann.hodique@gmail.com>

;; Keywords: vc tools
;; Package: magit
;; Package-Requires: ((cl-lib "0.3") (dash "2.6.0") (git-commit-mode "0.14.0") (git-rebase-mode "0.14.0") (with-editor "0"))

;; Magit requires at least GNU Emacs 23.2 and Git 1.7.2.5.
;; These are the versions shipped by Debian oldstable (6.0, Squeeze).

;; Magit is free software; you can redistribute it and/or modify it
;; under the terms of the GNU General Public License as published by
;; the Free Software Foundation; either version 3, or (at your option)
;; any later version.
;;
;; Magit is distributed in the hope that it will be useful, but WITHOUT
;; ANY WARRANTY; without even the implied warranty of MERCHANTABILITY
;; or FITNESS FOR A PARTICULAR PURPOSE.  See the GNU General Public
;; License for more details.
;;
;; You should have received a copy of the GNU General Public License
;; along with Magit.  If not, see <http://www.gnu.org/licenses/>.

;;; Commentary:

;; Invoking the magit-status function will show a buffer with the
;; status of the current git repository and its working tree.  That
;; buffer offers key bindings for manipulating the status in simple
;; ways.
;;
;; The status buffer mainly shows the difference between the working
;; tree and the index, and the difference between the index and the
;; current HEAD.  You can add individual hunks from the working tree
;; to the index, and you can commit the index.
;;
;; See the Magit User Manual for more information.

;;; Code:
;;;; Dependencies

(when (version< emacs-version "23.2")
  (error "Magit requires at least GNU Emacs 23.2"))

(require 'git-commit-mode)
(require 'git-rebase-mode)
(require 'with-editor)

(require 'magit-popup)

(require 'ansi-color)
(require 'autorevert)
(require 'cl-lib)
(require 'dash)
(require 'diff-mode)
(require 'epa)
(require 'format-spec)
(require 'grep)
(require 'help-mode)
(require 'ring)
(require 'server)
(require 'tramp)
(require 'view)

(eval-when-compile
  (require 'dired)
  (require 'dired-x)
  (require 'ediff)
  (require 'eshell)
  (require 'ido)
  (require 'package nil t)
  (require 'view))

;;;; Declarations

(declare-function dired-jump 'dired-x)
(declare-function dired-uncache 'dired)
(declare-function ediff-cleanup-mess 'ediff)
(declare-function eshell-parse-arguments 'eshell)
(declare-function ido-completing-read 'ido)
(declare-function iswitchb-read-buffer 'iswitchb)
(declare-function package-desc-vers 'package)
(declare-function package-desc-version 'package)
(declare-function package-version-join 'package)

(defvar iswitchb-temp-buflist)
(defvar package-alist)

(defvar magit-log-buffer-name)
(defvar magit-reflog-buffer-name)
(defvar magit-refresh-args)
(defvar magit-stash-buffer-name)
(defvar magit-status-buffer-name)
(defvar magit-this-process)

;;;; Compatibility

(eval-and-compile
  ;; Added in Emacs 24.1
  (unless (fboundp 'run-hook-wrapped)
    (defun run-hook-wrapped  (hook wrap-function &rest args)
      "Run HOOK, passing each function through WRAP-FUNCTION.
I.e. instead of calling each function FUN directly with arguments ARGS,
it calls WRAP-FUNCTION with arguments FUN and ARGS.
As soon as a call to WRAP-FUNCTION returns non-nil, `run-hook-wrapped'
aborts and returns that value."
      (when (boundp hook)
        (let ((fns (symbol-value hook)))
          (apply 'run-hook-wrapped-1 hook
                 (if (functionp fns) (list fns) fns)
                 wrap-function args)))))

    (defun run-hook-wrapped-1 (hook fns wrap-function &rest args)
      (cl-loop for fn in fns
               if (and (eq fn t)
                       (local-variable-p hook)
                       (default-boundp hook)
                       (apply 'run-hook-wrapped-1 nil
                              (default-value hook) wrap-function args))
               return it
               else if (and (functionp fn) (apply wrap-function fn args))
               return it))
  )


;;; Settings
;;;; Custom Groups

(defgroup magit nil
  "Controlling Git from Emacs."
  :group 'tools)

(defgroup magit-process nil
  "Git and other external processes used by Magit."
  :group 'magit)

(defgroup magit-popups nil
  "Command console popups provided by Magit."
  :group 'magit)

(defgroup magit-modes nil
  "Modes used or provided by Magit."
  :group 'magit)

(defgroup magit-status nil
  "Inspect and manipulate Git repositories."
  :group 'magit-modes)

(defgroup magit-diff nil
  "Inspect and manipulate Git diffs."
  :group 'magit-modes)

(defgroup magit-commit nil
  "Inspect and manipulate Git commits."
  :group 'magit-modes)

(defgroup magit-log nil
  "Inspect and manipulate Git history."
  :group 'magit-modes)

(defgroup magit-extensions nil
  "Extensions to Magit."
  :group 'magit)

(defgroup magit-wip nil
  "Git-Wip support for Magit."
  :group 'magit-extensions)

(defgroup magit-faces nil
  "Faces used by Magit."
  :group 'magit
  :group 'faces)

(custom-add-to-group 'magit-popup  'magit-popups      'custom-group)
(custom-add-to-group 'magit-popups 'magit-popup       'custom-group)
(custom-add-to-group 'magit-modes  'magit-popup       'custom-group)
(custom-add-to-group 'magit-faces  'magit-popup-faces 'custom-group)

(when (featurep 'gitattributes-mode)
  (custom-add-to-group 'magit-modes 'gitattributes-mode 'custom-group))
(when (featurep 'gitconfig-mode)
  (custom-add-to-group 'magit-modes 'gitconfig-mode 'custom-group))
(when (featurep 'gitignore-mode)
  (custom-add-to-group 'magit-modes 'gitignore-mode 'custom-group))

(custom-add-to-group 'magit-modes   'git-commit       'custom-group)
(custom-add-to-group 'magit-faces   'git-commit-faces 'custom-group)
(custom-add-to-group 'magit-modes   'git-rebase       'custom-group)
(custom-add-to-group 'magit-faces   'git-rebase-faces 'custom-group)
(custom-add-to-group 'magit-process 'with-editor      'custom-group)

(custom-add-to-group 'magit 'vc-follow-symlinks 'custom-variable)

;;;; Custom Options
;;;;; Processes

(defcustom magit-git-executable
  (or (and (eq system-type 'windows-nt)
           ;; On Windows asking for "git" from $PATH might also return
           ;; a "git.exe" or "git.cmd".  Using "bin/git.exe" directly
           ;; is faster than using one of the wrappers "cmd/git.exe"
           ;; or "cmd/git.cmd".  The wrappers are likely to come
           ;; earlier on $PATH, and so we have to exlicitly use
           ;; the former.
           (let ((exe (executable-find "git.exe")))
             (when exe
               (let ((alt (directory-file-name (file-name-directory exe))))
                 (if (and (equal (file-name-nondirectory alt) "cmd")
                          (setq alt (expand-file-name
                                     (convert-standard-filename "bin/git.exe")
                                     (file-name-directory alt)))
                          (file-executable-p alt))
                     alt
                   exe)))))
      (executable-find "git") "git")
  "The Git executable used by Magit."
  :group 'magit-process
  :type 'string)

(defcustom magit-git-standard-options
  '("--no-pager" "-c" "core.preloadindex=true")
  "Standard options when running Git.
Be careful what you add here, especially if you are using
tramp to connect to servers with ancient Git versions."
  :group 'magit-process
  :type '(repeat string))

(defcustom magit-success-executable "true"
  "The executable which always succeeds.
An executable, such as \"true\", which does
nothing but return with a zero exit status."
  :package-version '(magit . "2.1.0")
  :group 'magit-process
  :type 'string)

(defcustom magit-process-connection-type (not (eq system-type 'cygwin))
  "Connection type used for the git process.

If nil, use pipes: this is usually more efficient, and works on Cygwin.
If t, use ptys: this enables magit to prompt for passphrases when needed."
  :group 'magit-process
  :type '(choice (const :tag "pipe" nil)
                 (const :tag "pty" t)))

(defcustom magit-process-popup-time -1
  "Popup the process buffer if a command takes longer than this many seconds."
  :group 'magit-process
  :type '(choice (const :tag "Never" -1)
                 (const :tag "Immediately" 0)
                 (integer :tag "After this many seconds")))

(defcustom magit-process-log-max 32
  "Maximum number of sections to keep in a process log buffer.
When adding a new section would go beyond the limit set here,
then the older half of the sections are remove.  Sections that
belong to processes that are still running are never removed."
  :package-version '(magit . "2.1.0")
  :group 'magit-process
  :type 'integer)

(defcustom magit-process-quote-curly-braces
  (and (eq system-type 'windows-nt)
       (let ((case-fold-search t))
         (string-match-p "cygwin" magit-git-executable))
       t)
  "Whether curly braces should be quoted when calling git.
This may be necessary when using Windows.  On all other system
types this must always be nil.

We are not certain when quoting is needed, but it appears it is
needed when using Cygwin Git but not when using stand-alone Git.
The default value is set based on that assumptions.  If this
turns out to be wrong you can customize this option but please
also comment on issue #816."
  :package-version '(magit . "2.1.0")
  :group 'magit-process
  :set-after '(magit-git-executable)
  :type 'boolean)

(defcustom magit-process-yes-or-no-prompt-regexp
  " [\[(]\\([Yy]\\(?:es\\)?\\)[/|]\\([Nn]o?\\)[\])] ?[?:] ?$"
  "Regexp matching Yes-or-No prompts of git and its subprocesses."
  :package-version '(magit . "2.1.0")
  :group 'magit-process
  :type 'regexp)

(defcustom magit-process-password-prompt-regexps
  '("^\\(Enter \\)?[Pp]assphrase\\( for \\(RSA \\)?key '.*'\\)?: ?$"
    "^\\(Enter \\)?[Pp]assword\\( for '.*'\\)?: ?$"
    "^.*'s password: ?$"
    "^Yubikey for .*: ?$")
  "List of regexps matching password prompts of git and its subprocesses."
  :package-version '(magit . "2.1.0")
  :group 'magit-process
  :type '(repeat (regexp)))

(defcustom magit-process-username-prompt-regexps
  '("^Username for '.*': ?$")
  "List of regexps matching username prompts of git and its subprocesses."
  :package-version '(magit . "2.1.0")
  :group 'magit-process
  :type '(repeat (regexp)))

;;;;; Staging

(defcustom magit-stage-all-confirm t
  "Whether to require confirmation before staging all changes.
This reduces the risk of accidentally losing the index.  If
nothing at all is staged yet, then always stage without requiring
confirmation, because it can be undone without the risk of losing
a carefully crafted index."
  :package-version '(magit . "2.1.0")
  :group 'magit
  :type 'boolean)

(defcustom magit-unstage-all-confirm t
  "Whether to require confirmation before unstaging all changes.
This reduces the risk of accidentally losing of the index.  If
there are no staged changes at all, then always unstage without
confirmation, because it can be undone without the risk of losing
a carefully crafted index."
  :package-version '(magit . "2.1.0")
  :group 'magit
  :type 'boolean)

(defcustom magit-revert-item-confirm t
  "Whether to require confirmation before reverting hunks.
If you disable this, consider enabling `magit-revert-backup'
instead."
  :group 'magit
  :type 'boolean)

(defcustom magit-revert-backup nil
  "Whether to backup a hunk before reverting it.
The hunk is stored in \".git/magit/reverted.diff\" and can be
applied using `magit-revert-undo'.  Older hunks are available
in the same directory as numbered backup files and have to be
applied manually.  Only individual hunks are backed up; when
a complete file is reverted (which requires confirmation) no
backup is created."
  :package-version '(magit . "2.1.0")
  :group 'magit
  :type 'boolean)

(defcustom magit-save-some-buffers t
  "Whether certain commands save modified buffers before running.

nil        don't save buffers.
t          ask which buffers to save.
`dontask'  save all buffers without asking."
  :group 'magit
  :type '(choice (const :tag "Never" nil)
                 (const :tag "Ask" t)
                 (const :tag "Save without asking" dontask)))

(defcustom magit-save-some-buffers-predicate
  'magit-save-buffers-predicate-tree-only
  "A predicate function to decide whether to save a buffer.

Used by function `magit-save-some-buffers' when the variable of
the same name is non-nil."
  :group 'magit
  :type '(radio (function-item magit-save-buffers-predicate-tree-only)
                (function-item magit-save-buffers-predicate-all)
                (function :tag "Other")))

(defcustom magit-rewrite-inclusive t
  "Whether magit includes the selected base commit in a rewrite operation.

t means both the selected commit as well as any subsequent
commits will be rewritten.  This is magit's default behaviour,
equivalent to 'git rebase -i ${REV}~1'

  A'---B'---C'---D'
  ^

nil means the selected commit will be literally used as 'base',
so only subsequent commits will be rewritten.  This is consistent
with git-rebase, equivalent to 'git rebase -i ${REV}', yet more
cumbersome to use from the status buffer.

  A---B'---C'---D'
  ^"
  :group 'magit
  :type '(choice (const :tag "Always" t)
                 (const :tag "Never" nil)
                 (const :tag "Ask"   ask)))

;;;;; Highlighting

(defun magit-set-variable-and-refresh (symbol value)
  "Set SYMBOL to VALUE and call `magit-refresh-all'."
  (set-default symbol value)
  ;; If magit isn't fully loaded yet no buffer that might
  ;; need refreshing can exist and we can take a shortcut.
  ;; We also don't want everything to repeatedly refresh
  ;; when evaluating this file.
  (when (and (featurep 'magit) (not buffer-file-name))
    (magit-refresh-all)))

(defcustom magit-highlight-whitespace t
  "Specify where to highlight whitespace errors.
See `magit-highlight-trailing-whitespace',
`magit-highlight-indentation'.  The symbol t means in all diffs,
`status' means only in the status buffer, and nil means nowhere."
  :group 'magit
  :set 'magit-set-variable-and-refresh
  :type '(choice (const :tag "Always" t)
                 (const :tag "Never" nil)
                 (const :tag "In status buffer" status)))

(defcustom magit-highlight-trailing-whitespace t
  "Whether to highlight whitespace at the end of a line in diffs.
Used only when `magit-highlight-whitespace' is non-nil."
  :group 'magit
  :set 'magit-set-variable-and-refresh
  :type 'boolean)

(defcustom magit-highlight-indentation nil
  "Highlight the \"wrong\" indentation style.
Used only when `magit-highlight-whitespace' is non-nil.

The value is a list of cons cells.  The car is a regular
expression, and the cdr is the value that applies to repositories
whose directory matches the regular expression.  If more than one
item matches, then the *last* item in the list applies.  So, the
default value should come first in the list.

If the value is `tabs', highlight indentation with tabs.  If the
value is an integer, highlight indentation with at least that
many spaces.  Otherwise, highlight neither."
  :group 'magit
  :set 'magit-set-variable-and-refresh
  :type `(repeat (cons (string :tag "Directory regexp")
                       (choice (const :tag "Tabs" tabs)
                               (integer :tag "Spaces" :value ,tab-width)
                               (const :tag "Neither" nil))))) ;^FIXME

(defcustom magit-item-highlight-face 'magit-item-highlight
  "The face used to highlight the current section.

By default the highlighting of the current section is done using
the background color specified by face `magit-item-highlight'.

If you don't want to use the background to do the highlighting,
this *might* by as easy as customizing that face.  However if you
are using a theme, which in turn sets the background color of
that face then, due to limitations in face inheritance when using
themes, you might be forced to use another face.

Unfortunately it is only possible to override a face attribute,
set by a theme, but not to drop it entirely.  This means that one
has to explicitly use the `default' background color, to make it
appear *as if* the background wasn't used.

One reason you might want to *not* use the background, is that
doing so forces the use of overlays for parts of diffs and for
refnames.  Using overlays potentially degrades performance when
generating large diffs.  Also see option `magit-use-overlays'."
  :package-version '(magit . "2.1.0")
  :group 'magit
  :group 'magit-faces
  :type '(choice (const magit-item-highlight)
                 (const bold)
                 (face  :tag "Other face")
                 (const :tag "Don't highlight" nil)))

(defcustom magit-use-overlays
  (not (eq magit-item-highlight-face 'bold))
  "Whether to use overlays to highlight various diff components.

This has to be non-nil if the current section is highlighted by
changing the background color.  Otherwise background colors that
hold semantic meaning, like that of the added and removed lines
in diffs, as well as section headings, would be shadowed by the
highlighting.

To select the face used for highlighting customize the option
`magit-item-highlight-face'.  If you set that to `bold' or some
other face that does not use the background then you can set this
option to nil.  Doing so could potentially improve performance
when generating large diffs."
  :package-version '(magit . "2.1.0")
  :group 'magit
  :group 'magit-faces
  :set-after '(magit-item-highlight-face)
  :type 'boolean)

(define-obsolete-variable-alias 'magit-diff-use-overlays
  'magit-use-overlays "2.1.0")

;;;;; Completion

(defcustom magit-completing-read-function 'magit-builtin-completing-read
  "Function to be called when requesting input from the user."
  :group 'magit
  :type '(radio (function-item magit-builtin-completing-read)
                (function-item magit-ido-completing-read)
                (function-item magit-iswitchb-completing-read)
                (function :tag "Other")))

(defcustom magit-repo-dirs nil
  "Directories containing Git repositories.
Magit will look into these directories for Git repositories and
offer them as choices for `magit-status'."
  :group 'magit
  :type '(repeat string))

(defcustom magit-repo-dirs-depth 3
  "The maximum depth to look for Git repos.
When looking for a Git repository below the directories in
`magit-repo-dirs', Magit will only descend this many levels
deep."
  :group 'magit
  :type 'integer)

;;;;; Modes
;;;;;; Common

(defcustom magit-mode-hook '(magit-load-config-extensions)
  "Hook run when entering a Magit mode derived mode."
  :group 'magit-modes
  :type 'hook
  :options '(magit-load-config-extensions))

(defcustom magit-show-xref-buttons '(magit-diff-mode magit-commit-mode)
  "List of modes whose buffers should contain history buttons.
Currently only `magit-diff-mode' and `magit-commit-mode' are
supported."
  :package-version '(magit . "2.1.0")
  :group 'magit-modes
  :type '(repeat (choice (const magit-diff-mode)
                         (const magit-commit-mode))))

(defcustom magit-show-child-count nil
  "Whether to append the number of childen to section headings."
  :package-version '(magit . "2.1.0")
  :group 'magit-modes
  :type 'boolean)

(defvar magit-status-line-align-to 9)

(defcustom magit-restore-window-configuration nil
  "Whether quitting a Magit buffer restores previous window configuration.

Function `magit-mode-display-buffer' is used to display and
select Magit buffers.  Unless the buffer was already displayed in
a window of the selected frame it also stores the previous window
configuration.  If this option is non-nil that configuration will
later be restored by `magit-mode-quit-window', provided the
buffer has not since been displayed in another frame.

This works best when only two windows are usually displayed in a
frame.  If this isn't the case setting this to t might often lead
to undesirable behaviour.  Also quitting a Magit buffer while
another Magit buffer that was created earlier is still displayed
will cause that buffer to be hidden, which might or might not be
what you want."
  :package-version '(magit . "2.1.0")
  :group 'magit-modes
  :type 'boolean)

(defcustom magit-refs-namespaces
  '(("^\\(HEAD\\)$"              magit-log-head-label-head nil)
    ("^refs/tags/\\(.+\\)"       magit-log-head-label-tags nil)
    ("^refs/heads/\\(.+\\)"      magit-log-head-label-local nil)
    ("^refs/remotes/\\(.+\\)"    magit-log-head-label-remote nil)
    ("^refs/bisect/\\(bad\\)"    magit-log-head-label-bisect-bad nil)
    ("^refs/bisect/\\(skip.*\\)" magit-log-head-label-bisect-skip nil)
    ("^refs/bisect/\\(good.*\\)" magit-log-head-label-bisect-good nil)
    ("^refs/wip/\\(.+\\)"        magit-log-head-label-wip nil)
    ("^refs/patches/\\(.+\\)"    magit-log-head-label-patches nil)
    ("^\\(bad\\):"               magit-log-head-label-bisect-bad nil)
    ("^\\(skip\\):"              magit-log-head-label-bisect-skip nil)
    ("^\\(good\\):"              magit-log-head-label-bisect-good nil)
    ("\\(.+\\)"                  magit-log-head-label-default nil))
  "How different refs should be formatted for display.

Each entry controls how a certain type of ref is displayed, and
has the form (REGEXP FACE FORMATTER).  REGEXP is a regular
expression used to match full refs.  The first entry whose REGEXP
matches the reference is used.  The first regexp submatch becomes
the \"label\" that represents the ref and is propertized with
font FONT.  If FORMATTER is non-nil it should be a function that
takes two arguments, the full ref and the face.  It is supposed
to return a propertized label that represents the ref.

Currently this variable is only used in logs and the branch
manager but it will be used in more places in the future."
  :package-version '(magit . "2.1.0")
  :group 'magit-modes
  :type '(repeat
          (list regexp
                face
                (choice (const :tag "first submatch is label" nil)
                        (function :tag "format using function")))))

;;;;;; Status

(defcustom magit-status-sections-hook
  '(magit-insert-status-local-line
    magit-insert-status-remote-line
    magit-insert-status-head-line
    magit-insert-status-tags-line
    magit-insert-status-merge-line
    magit-insert-status-rebase-lines
    magit-insert-empty-line
    magit-insert-rebase-sequence
    magit-insert-bisect-output
    magit-insert-bisect-rest
    magit-insert-bisect-log
    magit-insert-stashes
    magit-insert-untracked-files
<<<<<<< HEAD
=======
    magit-insert-pending-commits
>>>>>>> 5caf7694
    magit-insert-unstaged-changes
    magit-insert-staged-changes
    magit-insert-unpulled-commits
    magit-insert-unpushed-commits)
  "Hook run to insert sections into the status buffer.

This option allows reordering the sections and adding sections
that are by default displayed in other Magit buffers.  Doing the
latter is currently not recommended because not all functions
that insert sections have been adapted yet.  Only inserters that
take no argument can be used and some functions exist that begin
with the `magit-insert-' prefix but do not insert a section.

Note that there are already plans to improve this and to add
similar hooks for other Magit modes."
  :package-version '(magit . "2.1.0")
  :group 'magit-status
  :type 'hook)

(defcustom magit-status-buffer-switch-function 'pop-to-buffer
  "Function for `magit-status' to use for switching to the status buffer.

The function is given one argument, the status buffer."
  :group 'magit-status
  :type '(radio (function-item switch-to-buffer)
                (function-item pop-to-buffer)
                (function :tag "Other")))

(defcustom magit-status-show-sequence-help t
  "Whether to show instructions on how to proceed a stopped action.
When this is non-nil and a commit failed to apply during a merge
or rebase, then show instructions on how to continue."
  :package-version '(magit . "2.1.0")
  :group 'magit-status
  :type 'boolean)

(defcustom magit-status-tags-line-subject 'head
  "Whether tag or head is the subject on tags line in status buffer.

This controls how the words \"ahead\" and \"behind\" are used on
the tags line in the status buffer.  The tags line does not
actually display complete sentences, but when thinking about when
to use which term, it helps imagining it did.  This option
controls whether the tag names should be considered the subjects
or objects in these sentences.

`tag'   The previous tag is *behind* HEAD by N commits.
        The next tag is *ahead* of HEAD by N commits.
`head'  HEAD is *ahead* of the previous tag by N commits.
        HEAD is *behind* the next tag by N commits.

If the value is `tag' the commit counts are fontified; otherwise
they are not (due to semantic considerations)."
  :package-version '(magit . "2.1.0")
  :group 'magit-status
  :type '(choice (const :tag "tags are the subjects" tag)
                 (const :tag "head is the subject" head)))

;;;;;; Diff

(defcustom magit-show-diffstat t
  "Whether to show diffstat in diff and commit buffers."
  :package-version '(magit . "2.1.0")
  :group 'magit-diff
  :group 'magit-commit
  :type 'boolean)

(defcustom magit-diff-options nil
  ""
  :group 'magit
  :type 'sexp)

(put 'magit-diff-options 'permanent-local t)

;; This variable is only a temporary hack.  Eventually it
;; will be possible to set these arguments in the diff popup.
(defvar magit-diff-extra-options '("-M" "-C"))

(defcustom magit-diff-auto-show
  '(commit stage-all log-oneline log-select)
  "Whether to automatically show relevant diff.

When this option is non-nil certain operations cause the relevant
changes to be displayed automatically.

`commit'
`stage-all'
`log-oneline'
`log-follow'
`log-select'

In the event that expanding very large patches takes a long time
\\<global-map>\\[keyboard-quit] can be used to abort that step.
This is especially useful when you would normally not look at the
changes, e.g. because you are committing some binary files."
  :package-version '(magit . "2.1.0")
  :group 'magit-diff
  :type 'sexp)

(defcustom magit-diff-refine-hunk nil
  "Show fine (word-granularity) differences within diff hunks.

There are three possible settings:

nil    never show fine differences
t      show fine differences for the selected diff hunk only
`all'  show fine differences for all displayed diff hunks"
  :group 'magit-diff
  :type '(choice (const :tag "Never" nil)
                 (const :tag "Selected only" t)
                 (const :tag "All" all))
  :set 'magit-set-variable-and-refresh)

;;;;;; Commit

(defcustom magit-commit-ask-to-stage t
  "Whether to ask to stage everything when committing and nothing is staged."
  :package-version '(magit . "2.1.0")
  :group 'magit-commit
  :type 'boolean)

(defcustom magit-commit-extend-override-date nil
  "Whether using `magit-commit-extend' changes the committer date."
  :package-version '(magit . "2.1.0")
  :group 'magit-commit
  :type 'boolean)

(defcustom magit-commit-reword-override-date nil
  "Whether using `magit-commit-reword' changes the committer date."
  :package-version '(magit . "2.1.0")
  :group 'magit-commit
  :type 'boolean)

(defcustom magit-commit-squash-confirm t
  "Whether the commit targeted by squash and fixup has to be confirmed.
When non-nil then the commit at point (if any) is used as default
choice, otherwise it has to be confirmed.  This option only
affects `magit-commit-squash' and `magit-commit-fixup'.  The
\"instant\" variants always require confirmation because making
an error while using those is harder to recover from."
  :package-version '(magit . "2.1.0")
  :group 'magit-commit
  :type 'boolean)

;;;;;; Log

(defcustom magit-log-auto-more nil
  "Insert more log entries automatically when moving past the last entry.

Only considered when moving past the last entry with
`magit-goto-*-section' commands."
  :group 'magit-log
  :type 'boolean)

(defcustom magit-log-cutoff-length 100
  "The maximum number of commits to show in the log and whazzup buffers."
  :group 'magit-log
  :type 'integer)

(defcustom magit-log-infinite-length 99999
  "Number of log used to show as maximum for `magit-log-cutoff-length'."
  :group 'magit-log
  :type 'integer)

(defcustom magit-log-format-graph-function nil
  "Function used to format graphs in log buffers.
The function is called with one argument, the propertized graph
of a single line in as a string.  It has to return the formatted
string.  This option can also be nil, in which case the graph is
inserted as is."
  :package-version '(magit . "2.1.0")
  :group 'magit-log
  :type '(choice (const :tag "insert as is" nil)
                 function))

(defcustom magit-log-show-margin t
  "Whether to use a margin when showing `oneline' logs.
When non-nil the author name and date are displayed in the margin
of the log buffer if that contains a `oneline' log.  This can be
toggled temporarily using the command `magit-log-toggle-margin'."
  :package-version '(magit . "2.1.0")
  :group 'magit-log
  :type 'boolean)

(put 'magit-log-show-margin 'permanent-local t)

(defcustom magit-log-margin-spec '(25 nil magit-duration-spec)
  "How to format the margin for `oneline' logs.

When the log buffer contains a `oneline' log, then it optionally
uses the right margin to display the author name and author date.
This is also supported in the reflog buffer.

Logs that are shown together with other non-log information (e.g.
in the status buffer) are never accompanied by a margin.  The
same applies to `long' logs, in this case because that would be
redundant.

This option controls how that margin is formatted, the other
option affecting this is `magit-log-show-margin'; if that is nil
then no margin is displayed at all.  To toggle this temporarily
use the command `magit-log-show-margin'.

The value has the form (WIDTH CHARACTERP DURATION-SPEC).  The
width of the margin is controlled using WIDTH, an integer.  When
CHARACTERP is non-nil time units are shown as single characters,
otherwise the full name of the unit is displayed.  DURATION-SPEC
has to be a variable, its value controls which time units are
used, how many seconds they contain, and what their names are."
  :package-version '(magit . "2.1.0")
  :group 'magit-log
  :type '(list (integer  :tag "Margin width")
               (choice   :tag "Time unit style"
                         (const :tag "Character" t)
                         (const :tag "Word" nil))
               (variable :tag "Duration spec variable")))

(defcustom magit-duration-spec
  `((?Y "year"   "years"   ,(round (* 60 60 24 365.2425)))
    (?M "month"  "months"  ,(round (* 60 60 24 30.436875)))
    (?w "week"   "weeks"   ,(* 60 60 24 7))
    (?d "day"    "days"    ,(* 60 60 24))
    (?h "hour"   "hours"   ,(* 60 60))
    (?m "minute" "minutes" 60)
    (?s "second" "seconds" 1))
  "Units used to display durations in a human format.
The value is a list of time units, beginning with the longest.
Each element has the form ((CHAR UNIT UNITS SECONDS)..).  UNIT
is the time unit, UNITS is the plural of that unit.  CHAR is a
character that can be used as abbreviation and must be unique
amoung all elements.  SECONDS is the number of seconds in one
UNIT.  Also see option `magit-log-margin-spec'."
  :package-version '(magit . "2.1.0")
  :group 'magit-log
  :type '(repeat (list (character :tag "Unit character")
                       (string    :tag "Unit singular string")
                       (string    :tag "Unit plural string")
                       (integer   :tag "Seconds in unit"))))

(defcustom magit-ellipsis #x2026 ; "horizontal ellipsis"
  "Character appended to abreviated text.
Currently this is used only in the log margin, but might later
be used elsewhere too.  Filenames that were abbreviated by Git
are left as-is."
  :package-version '(magit . "2.1.0")
  :group 'magit-log
  :type 'character)

;;;;;; Others

(defcustom magit-auto-revert-mode-lighter " MRev"
  "String to display when Magit-Auto-Revert mode is active."
  :group 'magit-modes)

(define-minor-mode magit-auto-revert-mode
  "Toggle global Magit-Auto-Revert mode.
With prefix ARG, enable Magit-Auto-Revert mode if ARG is positive;
otherwise, disable it.  If called from Lisp, enable the mode if
ARG is omitted or nil.

Magit-Auto-Revert mode is a global minor mode that, after Magit
has run a Git command, reverts buffers associated with files that
have changed on disk and are tracked in the current Git repository."
  :group 'magit-modes
  :lighter magit-auto-revert-mode-lighter
  :global t
  :init-value t)

(defcustom magit-merge-warn-dirty-worktree t
  "Whether to issue a warning when attempting to start a merge in a dirty worktree."
  :package-version '(magit . "2.1.0")
  :group 'magit-modes
  :type 'boolean)

(defcustom magit-push-hook '(magit-push-dwim)
  "Hook run by `magit-push' to actually do the work.
See `magit-push' and `magit-push-dwim' for more information."
  :package-version '(magit . "2.1.0")
  :group 'magit-modes
  :type 'hook)

(defcustom magit-set-upstream-on-push nil
  "Whether `magit-push' may set upstream when pushing a branch.
This only applies if the branch does not have an upstream set yet.

nil        don't use --set-upstream.
t          ask if --set-upstream should be used.
`dontask'  always use --set-upstream.
`refuse'   refuse to push unless a remote branch has already been set."
  :group 'magit-modes
  :type '(choice (const :tag "Never" nil)
                 (const :tag "Ask" t)
                 (const :tag "Ask if not set" askifnotset)
                 (const :tag "Refuse" refuse)
                 (const :tag "Always" dontask)))

(defcustom magit-stash-snapshot-message-format
  "Snapshot taken at %Y-%m-%d %H:%M:%S"
  "Format for messages of snapshot stashes.
`format-time-string' to create the message from this format."
  :package-version '(magit . "2.1.0")
  :group 'magit-modes
  :type 'string)

(defcustom magit-branch-manager-sections-hook
  '(magit-insert-branch-description
    magit-insert-local-branches
    magit-insert-remote-branches
    magit-insert-tags)
  "Hook run to insert sections into the branch manager buffer."
  :package-version '(magit . "2.1.0")
  :group 'magit-modes
  :type 'hook)

(defcustom magit-wazzup-sections-hook
  '(magit-insert-wazzup-branches)
  "Hook run to insert sections into the wazzup buffer."
  :package-version '(magit . "2.1.0")
  :group 'magit-modes
  :type 'hook)

(defcustom magit-cherry-sections-hook
  '(magit-insert-cherry-head-line
    magit-insert-cherry-upstream-line
    magit-insert-cherry-help-lines
    magit-insert-empty-line
    magit-insert-cherry-commits)
  "Hook run to insert sections into the cherry buffer."
  :package-version '(magit . "2.1.0")
  :group 'magit-modes
  :type 'hook)

(defcustom magit-wip-commit-message "autosave %r"
  "Commit message for git-wip commits.

The following `format'-like specs are supported:
%r the relative filename of the file being saved, and
%a the absolute filename of the file being saved,
%t the absolute filename of the repository toplevel."
  :group 'magit-wip
  :type 'string)

(defcustom magit-wip-save-message "Wrote %a (wip)"
  "Message shown after updating a work-in-progress ref.

The following `format'-like specs are supported:
%r the relative filename of the file being saved, and
%a the absolute filename of the file being saved,
%t the absolute filename of the repository toplevel."
  :group 'magit-wip
  :type '(choice (const :tag "No message" nil)
                 (string :tag "Format")))

(defcustom magit-wip-save-mode-lighter " MWip"
  "Lighter for Magit-Wip-Save mode."
  :group 'magit-wip
  :type 'string)

(defcustom magit-wip-ref-format "refs/wip/%b"
  "Format of work-in-progress refs.

The format string has to begin with \"refs/PREFIX/\"
and end with a `format'-like spec, one of:
%b the short branch name, e.g. \"master\", or
%r the full refname, e.g. \"refs/heads/master\".

When `HEAD' is detached then \"HEAD\" is used for both %b and %r.
The use of %r is recommended but %b is used in the default value
for compatibilty with git-wip (https://github.com/bartman/git-wip)."
  :group 'magit-modes
  :type 'string)

;;;; Custom Faces

(defface magit-header
  '((t :inherit header-line))
  "Face for generic header lines.

Many Magit faces inherit from this one by default."
  :group 'magit-faces)

(defface magit-section-title
  '((t :inherit magit-header))
  "Face for section titles."
  :group 'magit-faces)

(defface magit-branch
  '((t :inherit magit-header))
  "Face for branches."
  :group 'magit-faces)

(defface magit-tag
  '((t :inherit magit-header))
  "Face for tags."
  :group 'magit-faces)

(defface magit-diff-file-header
  '((t :bold t))
  "Face for diff file header lines."
  :group 'magit-faces)

(defface magit-diff-hunk-header
  '((t :inherit diff-hunk-header))
  "Face for diff hunk header lines."
  :group 'magit-faces)

(defface magit-diff-add
  '((t :inherit diff-added))
  "Face for lines in a diff that have been added."
  :group 'magit-faces)

(defface magit-diff-del
  '((t :inherit diff-removed))
  "Face for lines in a diff that have been deleted."
  :group 'magit-faces)

(defface magit-diff-none
  '((t :inherit diff-context))
  "Face for lines in a diff that are unchanged."
  :group 'magit-faces)

(defface magit-diff-merge-current
  '((t :inherit font-lock-preprocessor-face))
  "Face for merge conflict marker 'current' line."
  :group 'magit-faces)

(defface magit-diff-merge-separator
  '((t :inherit font-lock-preprocessor-face))
  "Face for merge conflict marker seperator."
  :group 'magit-faces)

(defface magit-diff-merge-diff3-separator
  '((t :inherit font-lock-preprocessor-face))
  "Face for merge conflict marker seperator."
  :group 'magit-faces)

(defface magit-diff-merge-proposed
  '((t :inherit font-lock-preprocessor-face))
  "Face for merge conflict marker 'proposed' line."
  :group 'magit-faces)

(defface magit-log-graph
  '((((class color) (background light))
     :foreground "grey11")
    (((class color) (background dark))
     :foreground "grey80"))
  "Face for the graph element of the log output."
  :group 'magit-faces)

(defface magit-log-sha1
  '((((class color) (background light))
     :foreground "firebrick")
    (((class color) (background dark))
     :foreground "tomato"))
  "Face for the sha1 element of the log output."
  :group 'magit-faces)

(defface magit-log-author
  '((((class color) (background light))
     :foreground "firebrick")
    (((class color) (background dark))
     :foreground "tomato"))
  "Face for the author element of the log output."
  :group 'magit-faces)

(defface magit-log-date
  '((t))
  "Face for the date element of the log output."
  :group 'magit-faces)

(defface magit-log-message
  '((t))
  "Face for the message element of the log output."
  :group 'magit-faces)

(defface magit-cherry-unmatched
  '((t :foreground "cyan"))
  "Face for unmatched cherry commits.")

(defface magit-cherry-equivalent
  '((t :foreground "magenta"))
  "Face for equivalent cherry commits.")

(defface magit-item-highlight
  '((t :inherit secondary-selection))
  "Face for highlighting the current item."
  :group 'magit-faces)

(defface magit-log-head-label-bisect-good
  '((((class color) (background light))
     :box t
     :background "light green"
     :foreground "dark olive green")
    (((class color) (background dark))
     :box t
     :background "light green"
     :foreground "dark olive green"))
  "Face for good bisect refs."
  :group 'magit-faces)

(defface magit-log-head-label-bisect-skip
  '((((class color) (background light))
     :box t
     :background "light goldenrod"
     :foreground "dark goldenrod")
    (((class color) (background dark))
     :box t
     :background "light goldenrod"
     :foreground "dark goldenrod"))
  "Face for skipped bisect refs."
  :group 'magit-faces)

(defface magit-log-head-label-bisect-bad
  '((((class color) (background light))
     :box t
     :background "IndianRed1"
     :foreground "IndianRed4")
    (((class color) (background dark))
     :box t
     :background "IndianRed1"
     :foreground "IndianRed4"))
  "Face for bad bisect refs."
  :group 'magit-faces)

(defface magit-log-head-label-remote
  '((((class color) (background light))
     :box t
     :background "Grey85"
     :foreground "OliveDrab4")
    (((class color) (background dark))
     :box t
     :background "Grey11"
     :foreground "DarkSeaGreen2"))
  "Face for remote branch head labels shown in log buffer."
  :group 'magit-faces)

(defface magit-log-head-label-tags
  '((((class color) (background light))
     :box t
     :background "LemonChiffon1"
     :foreground "goldenrod4")
    (((class color) (background dark))
     :box t
     :background "LemonChiffon1"
     :foreground "goldenrod4"))
  "Face for tag labels shown in log buffer."
  :group 'magit-faces)

(defface magit-log-head-label-patches
  '((((class color) (background light))
     :box t
     :background "IndianRed1"
     :foreground "IndianRed4")
    (((class color) (background dark))
     :box t
     :background "IndianRed1"
     :foreground "IndianRed4"))
  "Face for Stacked Git patches."
  :group 'magit-faces)

(defface magit-whitespace-warning-face
  '((t :inherit trailing-whitespace))
  "Face for highlighting whitespace errors in Magit diffs."
  :group 'magit-faces)

(defface magit-log-head-label-local
  '((((class color) (background light))
     :box t
     :background "Grey85"
     :foreground "LightSkyBlue4")
    (((class color) (background dark))
     :box t
     :background "Grey13"
     :foreground "LightSkyBlue1"))
  "Face for local branch head labels shown in log buffer."
  :group 'magit-faces)

(defface magit-log-head-label-head
  '((((class color) (background light))
     :box t
     :background "Grey70"
     :foreground "Black")
    (((class color) (background dark))
     :box t
     :background "Grey20"
     :foreground "White"))
  "Face for working branch head labels shown in log buffer."
  :group 'magit-faces)

(defface magit-log-head-label-default
  '((((class color) (background light))
     :box t
     :background "Grey50")
    (((class color) (background dark))
     :box t
     :background "Grey50"))
  "Face for unknown ref labels shown in log buffer."
  :group 'magit-faces)

(defface magit-log-head-label-wip
  '((((class color) (background light))
     :box t
     :background "Grey95"
     :foreground "LightSkyBlue3")
    (((class color) (background dark))
     :box t
     :background "Grey07"
     :foreground "LightSkyBlue4"))
  "Face for git-wip labels shown in log buffer."
  :group 'magit-faces)

(defface magit-signature-good
  '((t :foreground "green"))
  "Face for good signatures."
  :group 'magit-faces)

(defface magit-signature-bad
  '((t :foreground "red"))
  "Face for bad signatures."
  :group 'magit-faces)

(defface magit-signature-untrusted
  '((t :foreground "cyan"))
  "Face for good untrusted signatures."
  :group 'magit-faces)

(defface magit-signature-none
  '((t :inherit magit-log-message))
  "Face for unsigned commits."
  :group 'magit-faces)

(defface magit-log-reflog-label-commit
  '((((class color) (background light))
     :box t
     :background "LemonChiffon1"
     :foreground "goldenrod4")
    (((class color) (background dark))
     :box t
     :background "LemonChiffon1"
     :foreground "goldenrod4"))
  "Face for reflog subject labels shown in reflog buffer."
  :group 'magit-faces)

(defface magit-log-reflog-label-amend
  '((t :inherit magit-log-reflog-label-commit))
  "Face for reflog subject labels shown in reflog buffer."
  :group 'magit-faces)

(defface magit-log-reflog-label-merge
  '((t :inherit magit-log-reflog-label-commit))
  "Face for reflog subject labels shown in reflog buffer."
  :group 'magit-faces)

(defface magit-log-reflog-label-checkout
  '((((class color) (background light))
     :box t
     :background "Grey85"
     :foreground "LightSkyBlue4")
    (((class color) (background dark))
     :box t
     :background "Grey13"
     :foreground "LightSkyBlue1"))
  "Face for reflog subject labels shown in reflog buffer."
  :group 'magit-faces)

(defface magit-log-reflog-label-reset
  '((((class color) (background light))
     :box t
     :background "IndianRed1"
     :foreground "IndianRed4")
    (((class color) (background dark))
     :box t
     :background "IndianRed1"
     :foreground "IndianRed4"))
  "Face for reflog subject labels shown in reflog buffer."
  :group 'magit-faces)

(defface magit-log-reflog-label-rebase
  '((((class color) (background light))
     :box t
     :background "Grey85"
     :foreground "OliveDrab4")
    (((class color) (background dark))
     :box t
     :background "Grey11"
     :foreground "DarkSeaGreen2"))
  "Face for reflog subject labels shown in reflog buffer."
  :group 'magit-faces)

(defface magit-log-reflog-label-cherry-pick
  '((((class color) (background light))
     :box t
     :background "light green"
     :foreground "dark olive green")
    (((class color) (background dark))
     :box t
     :background "light green"
     :foreground "dark olive green"))
  "Face for reflog subject labels shown in reflog buffer."
  :group 'magit-faces)

(defface magit-log-reflog-label-remote
  '((((class color) (background light))
     :box t
     :background "Grey50")
    (((class color) (background dark))
     :box t
     :background "Grey50"))
  "Face for reflog subject labels shown in reflog buffer."
  :group 'magit-faces)

(defface magit-log-reflog-label-other
  '((((class color) (background light))
     :box t
     :background "Grey50")
    (((class color) (background dark))
     :box t
     :background "Grey50"))
  "Face for reflog subject labels shown in reflog buffer."
  :group 'magit-faces)

(defface magit-process-ok
  '((t :inherit magit-header
       :foreground "green"))
  "Face for zero exit-status."
  :group 'magit-faces)

(defface magit-process-ng
  '((t :inherit magit-header
       :foreground "red"))
  "Face for non-zero exit-status."
  :group 'magit-faces)

;;;; Keymaps

(when (boundp 'git-commit-mode-map)
  (define-key git-commit-mode-map
    (kbd "C-c C-d") 'magit-diff-while-committing))

(defvar magit-mode-map
  (let ((map (make-keymap)))
    (suppress-keymap map t)
    (define-key map "^"    'magit-goto-parent-section)
    (define-key map "n"    'magit-goto-next-section)
    (define-key map "p"    'magit-goto-previous-section)
    (define-key map "M-n"  'magit-goto-next-sibling-section)
    (define-key map "M-p"  'magit-goto-previous-sibling-section)
    (define-key map [backtab] 'magit-expand-collapse-section)
    (define-key map "\t"   'magit-toggle-section)
    (define-key map "1"    'magit-show-level-1)
    (define-key map "2"    'magit-show-level-2)
    (define-key map "3"    'magit-show-level-3)
    (define-key map "4"    'magit-show-level-4)
    (define-key map "\M-1" 'magit-show-level-1-all)
    (define-key map "\M-2" 'magit-show-level-2-all)
    (define-key map "\M-3" 'magit-show-level-3-all)
    (define-key map "\M-4" 'magit-show-level-4-all)
    (define-key map "\M-h" 'magit-show-level-1)
    (define-key map "\M-H" 'magit-show-level-1-all)
    (define-key map "\M-s" 'magit-show-level-4)
    (define-key map "\M-S" 'magit-show-level-4-all)
    (define-key map "g" 'magit-refresh)
    (define-key map "G" 'magit-refresh-all)
    (define-key map "q" 'magit-mode-quit-window)
    (define-key map "$" 'magit-process)
    (define-key map "\C-c\C-c" 'magit-dispatch-popup)
    (define-key map "\C-c\C-e" 'magit-dispatch-popup)
    (define-key map "?"        'magit-dispatch-popup)
    (define-key map "b" 'magit-branch-popup)
    (define-key map "B" 'magit-bisect-popup)
    (define-key map "c" 'magit-commit-popup)
    (define-key map "d" 'magit-diff-popup)
    (define-key map "H" 'magit-diff-toggle-refine-hunk)
    (define-key map "+" 'magit-diff-more-context)
    (define-key map "-" 'magit-diff-less-context)
    (define-key map "0" 'magit-diff-default-context)
    (define-key map "e" 'magit-rebase-popup)
    (define-key map "f" 'magit-fetch-popup)
    (define-key map "F" 'magit-pull-popup)
    (define-key map "J" 'magit-am-popup)
    (define-key map "l" 'magit-log-popup)
    (define-key map "m" 'magit-merge-popup)
    (define-key map "M" 'magit-remote-popup)
    (define-key map "o" 'magit-submodule-popup)
    (define-key map "P" 'magit-push-popup)
    (define-key map "r" 'magit-rebase-popup)
    (define-key map "t" 'magit-tag-popup)
    (define-key map "w" 'magit-wazzup)
    (define-key map "\r"       'magit-visit-item)
    (define-key map [  return] 'magit-visit-item)
    (define-key map [C-return] 'magit-dired-jump)
    (define-key map "\s"       'magit-show-item-or-scroll-up)
    (define-key map "\d"       'magit-show-item-or-scroll-down)
    (define-key map "a" 'magit-apply-item)
    (define-key map "A" 'magit-cherry-pick-item)
    (define-key map "S" 'magit-stage-all)
    (define-key map "U" 'magit-unstage-all)
    (define-key map "v" 'magit-revert-item)
    (define-key map "x" 'magit-reset-head)
    (define-key map "X" 'magit-clean)
    (define-key map "y" 'magit-cherry)
    (define-key map "z" 'magit-stash-popup)
    (define-key map ":" 'magit-git-command)
    (define-key map "!" 'magit-run-popup)
    (define-key map "L"      'magit-add-change-log-entry)
    (define-key map "\C-x4a" 'magit-add-change-log-entry-other-window)
    (define-key map "\C-w"   'magit-copy-item-as-kill)
    map)
  "Parent keymap for all keymaps of modes derived from `magit-mode'.")

(defvar magit-status-mode-map
  (let ((map (make-sparse-keymap)))
    (set-keymap-parent map magit-mode-map)
    (define-key map "i" 'magit-ignore-item)
    (define-key map "I" 'magit-ignore-item-locally)
    (define-key map "k" 'magit-discard-item)
    (define-key map "s" 'magit-stage-item)
    (define-key map "u" 'magit-unstage-item)
    (define-key map "C" 'magit-commit-add-log)
    (define-key map "jz" 'magit-jump-to-stashes)
    (define-key map "jn" 'magit-jump-to-untracked)
    (define-key map "ju" 'magit-jump-to-unstaged)
    (define-key map "js" 'magit-jump-to-staged)
    (define-key map "jf" 'magit-jump-to-unpulled)
    (define-key map "jp" 'magit-jump-to-unpushed)
    (define-key map "jr" 'magit-jump-to-pending)
    (define-key map "\M-h" 'magit-show-level-2)
    (define-key map "\M-H" 'magit-show-level-2-all)
    map)
  "Keymap for `magit-status-mode'.")

(defvar magit-diff-mode-map
  (let ((map (make-sparse-keymap)))
    (set-keymap-parent map magit-mode-map)
    (define-key map "\C-c\C-d" 'magit-diff-while-committing)
    (define-key map "\C-c\C-b" 'magit-go-backward)
    (define-key map "\C-c\C-f" 'magit-go-forward)
    (define-key map "\s" 'scroll-up)
    (define-key map "\d" 'scroll-down)
    (define-key map "\M-g" 'magit-jump-to-diffstats)
    (define-key map "jd"   'magit-jump-to-diffstats)
    map)
  "Keymap for `magit-diff-mode'.")

(defvar magit-commit-mode-map
  (let ((map (make-sparse-keymap)))
    (set-keymap-parent map magit-diff-mode-map)
    map)
  "Keymap for `magit-commit-mode'.")

(eval-after-load 'dired-x
  '(define-key magit-status-mode-map [remap dired-jump] 'magit-dired-jump))

(defvar magit-log-mode-map
  (let ((map (make-sparse-keymap)))
    (set-keymap-parent map magit-mode-map)
    (define-key map "+" 'magit-log-show-more-entries)
    (define-key map "h" 'magit-log-toggle-margin)
    map)
  "Keymap for `magit-log-mode'.")

(defvar magit-log-select-mode-map
  (let ((map (make-sparse-keymap)))
    (set-keymap-parent map magit-log-mode-map)
    (define-key map "."        'magit-log-select-pick)
    (define-key map "\C-c\C-c" 'magit-log-select-pick)
    (define-key map "q"        'magit-log-select-quit)
    (define-key map "\C-c\C-k" 'magit-log-select-quit)
    map)
  "Keymap for `magit-log-select-mode'.")
(put 'magit-log-select-pick :advertised-binding [?\C-c ?\C-c])
(put 'magit-log-select-quit :advertised-binding [?\C-c ?\C-k])

(defvar magit-cherry-mode-map
  (let ((map (make-sparse-keymap)))
    (set-keymap-parent map magit-mode-map)
    map)
  "Keymap for `magit-cherry-mode'.")

(defvar magit-reflog-mode-map
  (let ((map (make-sparse-keymap)))
    (set-keymap-parent map magit-log-mode-map)
    map)
  "Keymap for `magit-reflog-mode'.")

(defvar magit-wazzup-mode-map
  (let ((map (make-sparse-keymap)))
    (set-keymap-parent map magit-mode-map)
    (define-key map "i" 'magit-ignore-item)
    map)
  "Keymap for `magit-wazzup-mode'.")

(defvar magit-branch-manager-mode-map
  (let ((map (make-sparse-keymap)))
    (set-keymap-parent map magit-mode-map)
    (define-key map "c" 'magit-branch-and-checkout)
    (define-key map "a" 'magit-remote-add)
    (define-key map "r" 'magit-rename-item)
    (define-key map "k" 'magit-discard-item)
    map)
  "Keymap for `magit-branch-manager-mode'.")

(defvar magit-process-mode-map
  (let ((map (make-sparse-keymap)))
    (set-keymap-parent map magit-mode-map)
    map)
  "Keymap for `magit-process-mode'.")

(easy-menu-define magit-mode-menu magit-mode-map
  "Magit menu"
  '("Magit"
    ["Refresh" magit-refresh t]
    ["Refresh all" magit-refresh-all t]
    "---"
    ["Stage" magit-stage-item t]
    ["Stage all" magit-stage-all t]
    ["Unstage" magit-unstage-item t]
    ["Unstage all" magit-unstage-all t]
    ["Commit" magit-commit-popup t]
    ["Add log entry" magit-commit-add-log t]
    ["Tag" magit-tag t]
    "---"
    ["Diff working tree" magit-diff-working-tree t]
    ["Diff" magit-diff t]
    ("Log"
     ["Oneline Log" magit-log t]
     ["Verbose Log" magit-log-verbose t]
     ["Reflog" magit-reflog t]
     ["Extended..." magit-log-popup t])
    "---"
    ["Cherry pick" magit-cherry-pick-item t]
    ["Apply" magit-apply-item t]
    ["Revert" magit-revert-item t]
    "---"
    ["Ignore" magit-ignore-item t]
    ["Ignore locally" magit-ignore-item-locally t]
    ["Discard" magit-discard-item t]
    ["Reset head" magit-reset-head t]
    ["Clean working tree" magit-clean t]
    ["Stash" magit-stash t]
    ["Snapshot" magit-stash-snapshot t]
    "---"
    ["Branch..." magit-checkout t]
    ["Merge" magit-merge t]
    ["Interactive resolve" magit-interactive-resolve t]
    ["Rebase..." magit-rebase-popup t]
    "---"
    ["Push" magit-push t]
    ["Pull" magit-pull t]
    ["Remote update" magit-remote-update t]
    ("Submodule"
     ["Submodule update" magit-submodule-update t]
     ["Submodule update and init" magit-submodule-update-init t]
     ["Submodule init" magit-submodule-init t]
     ["Submodule sync" magit-submodule-sync t])
    "---"
    ("Extensions")
    "---"
    ["Display Git output" magit-process t]
    ["Quit Magit" magit-mode-quit-window t]))

(magit-define-popup magit-dispatch-popup
  "Popup console for dispatching other popups."
  'magit-popups
  :actions '((?b "Branching"       magit-branch-popup)
             (?B "Bisecting"       magit-bisect-popup)
             (?c "Committing"      magit-commit-popup)
             (?d "Diffing"         magit-diff-popup)
             (?f "Fetching"        magit-fetch-popup)
             (?F "Pulling"         magit-pull-popup)
             (?g "Refresh Buffers" magit-refresh-all)
             (?l "Logging"         magit-log-popup)
             (?m "Merging"         magit-merge-popup)
             (?M "Remoting"        magit-remote-popup)
             (?P "Pushing"         magit-push-popup)
             (?o "Submoduling"     magit-submodule-popup)
             (?r "Rebasing"        magit-rebase-popup)
             (?s "Show Status"     magit-status)
             (?S "Stage all"       magit-stage-all)
             (?t "Tagging"         magit-tag-popup)
             (?U "Unstage all"     magit-unstage-all)
             (?v "Show Commit"     magit-show-commit)
             (?V "Show File"       magit-show)
             (?w "Wazzup"          magit-wazzup)
             (?y "Cherry"          magit-cherry)
             (?z "Stashing"        magit-stash-popup)
             (?! "Running"         magit-run-popup)
             (?$ "Show Process"    magit-display-process)))

;;; Utilities
;;;; Various Utilities

(defmacro magit-bind-match-strings (varlist string &rest body)
  (declare (indent 2))
  (let ((s (cl-gensym "string"))
        (i 0))
    `(let ((,s ,string))
       (let ,(save-match-data
               (mapcar (lambda (var)
                         (list var (list 'match-string (cl-incf i) s)))
                       varlist))
         ,@body))))

(defmacro magit-read-char-case (prompt abort &rest clauses)
  (declare (indent 2))
  (let ((ng (cl-gensym "ng-"))
        (p0 (cl-gensym "p0-"))
        (p1 (cl-gensym "p1-"))
        (p2 (cl-gensym "p2-")))
    `(let* ((,ng 0)
            (,p0 ,prompt)
            (,p1 (concat ,p0 (mapconcat 'cadr ',clauses ", ")))
            (,p2 (concat (unless ,p0 "Choose one of ") ,p1
                         (and ,abort ", or [C-g] to abort")))
            (cursor-in-echo-area t))
       (catch 'choice
         (while (< ,ng 5) ; prevent user panic
           (cl-case (read-event (concat (if (> ,ng 0) ,p2 ,p1) " "))
             ,@(--map `(,(car it) (throw 'choice (progn ,@(cddr it))))
                      clauses)
             (t (ding) (cl-incf ,ng))))))))

(defun magit-file-line (file)
  "Return the first line of FILE as a string."
  (when (file-regular-p file)
    (with-temp-buffer
      (insert-file-contents file)
      (buffer-substring-no-properties (point-min)
                                      (line-end-position)))))

(defun magit-file-lines (file &optional keep-empty-lines)
  "Return a list of strings containing one element per line in FILE.
Unless optional argument KEEP-EMPTY-LINES is t, trim all empty lines."
  (when (file-regular-p file)
    (with-temp-buffer
      (insert-file-contents file)
      (split-string (buffer-string) "\n" (not keep-empty-lines)))))

(defvar-local magit-file-name ()
  "Name of file the buffer shows a different version of.")

(defun magit-buffer-file-name (&optional relative)
  (let ((topdir (magit-get-top-dir)))
    (--when-let (or buffer-file-name
                    (-when-let (base (buffer-base-buffer))
                      (with-current-buffer base
                        buffer-file-name))
                    (-when-let (name magit-file-name)
                      (expand-file-name name topdir)))
      (if relative
          (file-relative-name (file-truename it) topdir)
        (file-truename it)))))

(defun magit-commit-log-buffer ()
  (cl-find-if (lambda (buf)
                (equal (magit-get-top-dir)
                       (with-current-buffer buf
                         (and git-commit-mode (magit-get-top-dir)))))
              (append (buffer-list (selected-frame))
                      (buffer-list))))

(defun magit-format-duration (duration spec width)
  (cl-destructuring-bind (char unit units weight)
      (car spec)
    (let ((cnt (round (/ duration weight 1.0))))
      (if (or (not (cdr spec))
              (>= (/ duration weight) 1))
          (if (= width 1)
              (format "%3i%c" cnt char)
            (format (format "%%3i %%-%is" width) cnt
                    (if (= cnt 1) unit units)))
        (magit-format-duration duration (cdr spec) width)))))

(defun magit-flatten-onelevel (list)
  (cl-mapcan (lambda (elt)
               (cond ((consp elt) (copy-sequence elt))
                     (elt (list elt))))
             list))

(defun magit-insert (string &optional face &rest args)
  (if magit-use-overlays
      (if face
          (let ((start (point)))
            (insert string)
            (let ((ov (make-overlay start (point) nil t)))
              (overlay-put ov 'face face)
              (overlay-put ov 'evaporate t)))
        (let ((buf (current-buffer))
              (offset (1- (point))))
          (with-temp-buffer
            (save-excursion (insert string))
            (while (not (eobp))
              (let* ((beg (point))
                     (end (or (next-single-property-change beg 'face)
                              (point-max)))
                     (face (get-text-property beg 'face))
                     (text (buffer-substring-no-properties beg end)))
                (with-current-buffer buf
                  (insert text)
                  (when face
                    (let ((ov (make-overlay (+ beg offset)
                                            (+ end offset) nil t)))
                      (overlay-put ov 'face face)
                      (overlay-put ov 'evaporate t))))
                (goto-char end))))))
    (insert (propertize string 'face face)))
  (apply #'insert args))

(defun magit-put-face-property (start end face)
  (if magit-use-overlays
      (let ((ov (make-overlay start end nil t)))
        (overlay-put ov 'face face)
        ;; (overlay-put ov 'priority 10)
        (overlay-put ov 'evaporate t))
    (put-text-property start end 'face face)))

(defun magit-load-config-extensions ()
  "Load Magit extensions that are defined at the Git config layer."
  (dolist (ext (magit-get-all "magit.extension"))
    (let ((sym (intern (format "magit-%s-mode" ext))))
      (when (and (fboundp sym)
                 (not (eq sym 'magit-wip-save-mode)))
        (funcall sym 1)))))

;;;; Buffer Margins

(defun magit-set-buffer-margin (width enable)
  (-when-let (window (get-buffer-window))
    (with-selected-window window
      (set-window-margins nil (car (window-margins)) (if enable width 0))
      (let ((fn (apply-partially
                 (lambda (width)
                   (-when-let (window (get-buffer-window))
                     (with-selected-window window
                       (set-window-margins nil (car (window-margins))
                                           width))))
                 width)))
        (if enable
            (add-hook  'window-configuration-change-hook fn nil t)
          (remove-hook 'window-configuration-change-hook fn t))))))

(defun magit-make-margin-overlay (&rest strings)
  (let ((o (make-overlay (point) (line-end-position) nil t)))
    (overlay-put o 'evaporate t)
    (overlay-put o 'before-string
                 (propertize "o" 'display
                             (list '(margin right-margin)
                                   (apply #'concat strings))))))

(defvar-local magit-log-margin-timeunit-width nil)

(defun magit-log-margin-set-timeunit-width ()
  (cl-destructuring-bind (width characterp duration-spec)
      magit-log-margin-spec
    (setq magit-log-margin-timeunit-width
          (if characterp
              1
            (apply 'max (mapcar (lambda (e)
                                  (max (length (nth 1 e))
                                       (length (nth 2 e))))
                                (symbol-value duration-spec)))))))

;;; Magit Api
;;;; Section Api
;;;;; Section Core

(cl-defstruct magit-section
  type info
  beginning content-beginning end
  hidden washer
  diff-status diff-file2
  process
  parent children)

(defvar-local magit-root-section nil
  "The root section in the current buffer.
All other sections are descendants of this section.  The value
of this variable is set by `magit-with-section' and you should
never modify it.")
(put 'magit-root-section 'permanent-local t)

;;;;; Section Creation

(defvar magit-with-section--parent nil
  "For use by `magit-with-section' only.")

(defvar magit-with-section--oldroot nil
  "For use by `magit-with-section' only.")

(defmacro magit-with-section (arglist &rest body)
  "\n\n(fn (NAME TYPE &optional INFO HEADING COLLAPSE) &rest ARGS)"
  (declare (indent 1) (debug ((form form &optional form form form) body)))
  (let ((s (car arglist)))
    `(let ((,s (make-magit-section
                :type ',(nth 1 arglist)
                :info  ,(nth 2 arglist)
                :beginning (point-marker)
                :content-beginning (point-marker)
                :parent magit-with-section--parent)))
       (setf (magit-section-hidden ,s)
             (-if-let (old (and magit-with-section--oldroot
                                (magit-find-section
                                 (magit-section-path ,s)
                                 magit-with-section--oldroot)))
                 (magit-section-hidden old)
               ,(nth 4 arglist)))
       (let ((magit-with-section--parent ,s)
             (magit-with-section--oldroot
              (or magit-with-section--oldroot
                  (unless magit-with-section--parent
                    (prog1 magit-root-section
                      (setq magit-root-section ,s))))))
         ,@body)
       (when ,s
         (set-marker-insertion-type (magit-section-content-beginning ,s) t)
         (-when-let (heading ,(nth 3 arglist))
           (save-excursion
             (goto-char (magit-section-beginning ,s))
             (insert
              (if (string-match-p "\n$" heading)
                  (substring heading 0 -1)
                (propertize
                 (let (c)
                   (if (and magit-show-child-count
                            (string-match-p ":$" heading)
                            (> (setq c (length (magit-section-children ,s))) 0))
                       (format "%s (%s):" (substring heading 0 -1) c)
                     heading))
                 'face 'magit-section-title)))
             (insert "\n")))
         (set-marker-insertion-type (magit-section-beginning ,s) t)
         (goto-char (max (point) ; smaller if there is no content
                         (magit-section-content-beginning ,s)))
         (setf (magit-section-end ,s) (point-marker))
         (save-excursion
           (goto-char (magit-section-beginning ,s))
           (let ((end (magit-section-end ,s)))
             (while (< (point) end)
               (let ((next (or (next-single-property-change
                                (point) 'magit-section)
                               end)))
                 (unless (get-text-property (point) 'magit-section)
                   (put-text-property (point) next 'magit-section ,s))
                 (goto-char next)))))
         (if (eq ,s magit-root-section)
             (magit-section-set-hidden magit-root-section nil)
           (setf (magit-section-children (magit-section-parent ,s))
                 (nconc (magit-section-children (magit-section-parent ,s))
                        (list ,s)))))
       ,s)))

(defmacro magit-cmd-insert-section (arglist washer program &rest args)
  "\n\n(fn (TYPE &optional HEADING) WASHER PROGRAM &rest ARGS)"
  (declare (indent 2))
  `(magit-with-section (section ,(car arglist)
                                ',(car arglist)
                                ,(cadr arglist))
     (apply #'process-file ,program nil (list t nil) nil
            (magit-flatten-onelevel (list ,@args)))
     (unless (eq (char-before) ?\n)
       (insert "\n"))
     (save-restriction
       (narrow-to-region (magit-section-content-beginning section) (point))
       (goto-char (point-min))
       (funcall ,washer)
       (goto-char (point-max)))
     (let ((parent   (magit-section-parent section))
           (head-beg (magit-section-beginning section))
           (body-beg (magit-section-content-beginning section)))
       (if (= (point) body-beg)
           (if (not parent)
               (insert "(empty)\n")
             (delete-region head-beg body-beg)
             (setq section nil))
         (insert "\n")))))

(defmacro magit-git-insert-section (arglist washer &rest args)
  "\n\n(fn (TYPE &optional HEADING) WASHER &rest ARGS)"
  (declare (indent 2))
  `(magit-cmd-insert-section ,arglist
       ,washer
     magit-git-executable
     magit-git-standard-options ,@args))

(defmacro magit-insert-line-section (arglist line)
  "\n\n(fn (TYPE &optional INFO) line)"
  (declare (indent 1))
  (let ((l (cl-gensym "line")))
    `(let ((,l (concat ,line "\n")))
       (when (string-match "^\\([^:]+\\):\\( \\)" ,l)
         (setq ,l (replace-match
                   (make-string (max 1 (- magit-status-line-align-to
                                          (length (match-string 1 ,l))))
                                ?\s)
                   t t ,l 2)))
       (magit-with-section (section ,(car arglist) ',(car arglist) ,l)
         (setf (magit-section-info section) ,(cadr arglist))))))

;;;;; Section Searching

(defun magit-find-section (path parent)
  "Find the section at the path PATH in subsection of section parent."
  (if (null path)
      parent
    (--when-let (car (--drop-while
                      (not (equal (magit-section-info it) (car path)))
                      (magit-section-children parent)))
      (magit-find-section (cdr path) it))))

(defun magit-section-path (section)
  "Return the path of SECTION."
  (-when-let (parent (magit-section-parent section))
    (append (magit-section-path parent)
            (list (magit-section-info section)))))

(defun magit-find-section-after (pos)
  "Find the first section that begins after POS."
  (magit-find-section-after* pos (list magit-root-section)))

(defun magit-find-section-after* (pos secs)
  "Find the first section that begins after POS in the list SECS
\(including children of sections in SECS)."
  (while (and secs
              (<= (magit-section-beginning (car secs)) pos))
    (setq secs (if (magit-section-hidden (car secs))
                   (cdr secs)
                 (append (magit-section-children (car secs))
                         (cdr secs)))))
  (car secs))

(defun magit-find-section-before (pos)
  "Return the last section that begins before POS."
  (let ((section (magit-find-section-at pos)))
    (cl-do* ((current (or (magit-section-parent section)
                          section)
                      next)
             (next (unless (magit-section-hidden current)
                     (magit-find-section-before*
                      pos (magit-section-children current)))
                   (unless (magit-section-hidden current)
                     (magit-find-section-before*
                      pos (magit-section-children current)))))
        ((null next) current))))

(defun magit-find-section-before* (pos secs)
  "Find the last section that begins before POS in the list SECS."
  (let ((prev nil))
    (while (and secs
                (< (magit-section-beginning (car secs)) pos))
      (setq prev (car secs))
      (setq secs (cdr secs)))
    prev))

(defun magit-current-section ()
  "Return the Magit section at point."
  (magit-find-section-at (point)))

(defun magit-find-section-at (pos)
  "Return the Magit section at POS."
  (or (get-text-property pos 'magit-section)
      magit-root-section))

;;;;; Section Jumping

(defun magit-goto-next-section ()
  "Go to the next section."
  (interactive)
  (--if-let (magit-find-section-after (point))
      (magit-goto-section it)
    (message "No next section")))

(defun magit-goto-previous-section ()
  "Go to the previous section."
  (interactive)
  (if (eq (point) 1)
      (message "No previous section")
    (magit-goto-section (magit-find-section-before (point)))))

(defun magit-goto-parent-section ()
  "Go to the parent section."
  (interactive)
  (--when-let (magit-section-parent (magit-current-section))
    (goto-char (magit-section-beginning it))))

(defun magit-goto-next-sibling-section ()
  "Go to the next sibling section."
  (interactive)
  (let* ((section (magit-current-section))
         (parent  (magit-section-parent section)))
    (--if-let (and parent (magit-find-section-after*
                           (1- (magit-section-end section))
                           (magit-section-children parent)))
        (magit-goto-section it)
      (magit-goto-next-section))))

(defun magit-goto-previous-sibling-section ()
  "Go to the previous sibling section."
  (interactive)
  (let* ((section (magit-current-section))
         (parent  (magit-section-parent section)))
    (--if-let (and parent (magit-find-section-before*
                           (magit-section-beginning section)
                           (magit-section-children parent)))
        (magit-goto-section it)
      (magit-goto-previous-section))))

(defun magit-goto-section (section)
  (goto-char (magit-section-beginning section))
  (magit-log-maybe-show-commit section)
  (magit-log-maybe-show-more-entries section))

(defun magit-goto-section-at-path (path)
  "Go to the section described by PATH."
  (--if-let (magit-find-section path magit-root-section)
      (goto-char (magit-section-beginning it))
    (message "No such section")))

(defmacro magit-define-section-jumper (sym title)
  "Define an interactive function to go to section SYM.
TITLE is the displayed title of the section."
  (let ((fun (intern (format "magit-jump-to-%s" sym))))
    `(progn
       (defun ,fun (&optional expand) ,(format "\
Jump to section '%s'.
With a prefix argument also expand it." title)
         (interactive "P")
         (if (magit-goto-section-at-path '(,sym))
             (when expand
               (with-local-quit (magit-expand-section))
               (recenter 0))
           (message ,(format "Section '%s' wasn't found" title))))
       (put ',fun 'definition-name ',sym))))

(magit-define-section-jumper stashes   "Stashes")
(magit-define-section-jumper untracked "Untracked files")
(magit-define-section-jumper unstaged  "Unstaged changes")
(magit-define-section-jumper staged    "Staged changes")
(magit-define-section-jumper unpulled  "Unpulled commits")
(magit-define-section-jumper unpushed  "Unpushed commits")
(magit-define-section-jumper pending   "Pending commits")
(magit-define-section-jumper diffstats "Diffstats")

;;;;; Section Hooks

(defun magit-add-section-hook (hook function &optional at append local)
  "Add to the value of section hook HOOK the function FUNCTION.

Add FUNCTION at the beginning of the hook list unless optional
APPEND is non-nil, in which case FUNCTION is added at the end.
If FUNCTION already is a member then move it to the new location.

If optional AT is non-nil and a member of the hook list, then add
FUNCTION next to that instead.  Add before or after AT depending
on APPEND.  If only FUNCTION is a member of the list, then leave
it where ever it already is.

If optional LOCAL is non-nil, then modify the hook's buffer-local
value rather than its global value.  This makes the hook local by
copying the default value.  That copy is then modified.

HOOK should be a symbol.  If HOOK is void, it is first set to nil.
HOOK's value must not be a single hook function.  FUNCTION should
be a function that takes no arguments and inserts one or multiple
sections at point, moving point forward.  FUNCTION may choose not
to insert its section(s), when doing so would not make sense.  It
should not be abused for other side-effects.  To remove FUNCTION
again use `remove-hook'."
  (or (boundp hook) (set hook nil))
  (or (default-boundp hook) (set-default hook nil))
  (let ((value (if local
                   (if (local-variable-p hook)
                       (symbol-value hook)
                     (unless (local-variable-if-set-p hook)
                       (make-local-variable hook))
                     (copy-sequence (default-value hook)))
                 (default-value hook))))
    (if at
        (when (setq at (member at value))
          (setq value (delq function value))
          (if append
              (push function (cdr at))
            (push (car at) (cdr at))
            (setcar at function)))
      (setq value (delq function value)))
    (unless (member function value)
      (setq value (if append
                      (append value (list function))
                    (cons function value))))
    (if local
        (set hook value)
      (set-default hook value))))

;;;;; Section Utilities

(defun magit-map-sections (function section)
  "Apply FUNCTION to SECTION and recursively its subsections."
  (funcall function section)
  (mapc (apply-partially 'magit-map-sections function)
        (magit-section-children section)))

(defun magit-wash-sequence (function)
  "Repeatedly call FUNCTION until it returns nil or eob is reached.
FUNCTION has to move point forward or return nil."
  (while (and (not (eobp)) (funcall function))))

(defun magit-section-parent-info (section)
  (setq section (magit-section-parent section))
  (when section (magit-section-info   section)))

(defun magit-section-lineage (section)
  (when section
    (cons section (magit-section-lineage (magit-section-parent section)))))

(defun magit-section-siblings (section &optional direction)
  (-when-let (parent (magit-section-parent section))
    (let ((siblings  (magit-section-children parent)))
      (cl-ecase direction
        (prev (member section (reverse siblings)))
        (next (member section siblings))
        (nil  siblings)))))

(defun magit-section-region-siblings (&optional key)
  (let ((beg (magit-find-section-at (region-beginning)))
        (end (magit-find-section-at (region-end))))
    (if (eq beg end)
        (list (if key (funcall key beg) beg))
      (goto-char (region-end))
      (when (bolp)
        (setq end (magit-find-section-at (1- (point)))))
      (while (> (length (magit-section-path beg))
                (length (magit-section-path end)))
        (setq beg (magit-section-parent beg)))
      (while (> (length (magit-section-path end))
                (length (magit-section-path beg)))
        (setq end (magit-section-parent end)))
      (let* ((parent   (magit-section-parent beg))
             (siblings (magit-section-children parent)))
        (if (eq parent (magit-section-parent end))
            (mapcar (or key #'identity)
                    (cl-intersection (memq beg siblings)
                                     (memq end (reverse siblings))))
          (user-error "Ambitious cross-section region"))))))

(defun magit-diff-section-for-diffstat (section)
  (let ((file (magit-section-info section)))
    (cl-find-if (lambda (s)
                  (and (eq (magit-section-type s) 'diff)
                       (string-equal (magit-section-info s) file)))
                (magit-section-children magit-root-section))))

;;;;; Section Visibility

(defun magit-section-set-hidden (section hidden)
  "Hide SECTION if HIDDEN is not nil, show it otherwise."
  (setf (magit-section-hidden section) hidden)
  (let ((washer (magit-section-washer section)))
    (when (and washer (not hidden))
      (let ((magit-with-section--parent section)
            (inhibit-read-only t))
        (save-excursion
          (goto-char (magit-section-end section))
          (setf (magit-section-content-beginning section) (point-marker))
          (funcall washer)
          (setf (magit-section-end section) (point-marker))))
      (setf (magit-section-washer section) nil)))
  (let ((inhibit-read-only t)
        (beg (save-excursion
               (goto-char (magit-section-beginning section))
               (forward-line)
               (point)))
        (end (magit-section-end section)))
    (when (< beg end)
      (put-text-property beg end 'invisible hidden)))
  (unless hidden
    (dolist (c (magit-section-children section))
      (magit-section-set-hidden c (magit-section-hidden c)))))

(defun magit-section-any-hidden (section)
  "Return true if SECTION or any of its children is hidden."
  (or (magit-section-hidden section)
      (-first 'magit-section-any-hidden
              (magit-section-children section))))

(defun magit-section-collapse (section)
  "Show SECTION and hide all its children."
  (dolist (c (magit-section-children section))
    (setf (magit-section-hidden c) t))
  (magit-section-set-hidden section nil))

(defun magit-section-expand (section)
  "Show SECTION and all its children."
  (dolist (c (magit-section-children section))
    (setf (magit-section-hidden c) nil))
  (magit-section-set-hidden section nil))

(defun magit-section-expand-all-aux (section)
  "Show recursively all SECTION's children."
  (dolist (c (magit-section-children section))
    (setf (magit-section-hidden c) nil)
    (magit-section-expand-all-aux c)))

(defun magit-section-expand-all (section)
  "Show SECTION and all its children."
  (magit-section-expand-all-aux section)
  (magit-section-set-hidden section nil))

(defun magit-section-hideshow (flag-or-func)
  "Show or hide current section depending on FLAG-OR-FUNC.

If FLAG-OR-FUNC is a function, it will be ran on current section.
IF FLAG-OR-FUNC is a boolean, the section will be hidden if it is
true, shown otherwise."
  (let ((section (magit-current-section)))
    (when (magit-section-parent section)
      (goto-char (magit-section-beginning section))
      (if (functionp flag-or-func)
          (funcall flag-or-func section)
        (magit-section-set-hidden section flag-or-func)))))

(defun magit-show-section ()
  "Show current section."
  (interactive)
  (magit-section-hideshow nil))

(defun magit-hide-section ()
  "Hide current section."
  (interactive)
  (magit-section-hideshow t))

(defun magit-collapse-section ()
  "Hide all subsection of current section."
  (interactive)
  (magit-section-hideshow #'magit-section-collapse))

(defun magit-expand-section ()
  "Show all subsection of current section."
  (interactive)
  (magit-section-hideshow #'magit-section-expand))

(defun magit-toggle-file-section ()
  "Like `magit-toggle-section' but toggle at file granularity."
  (interactive)
  (when (eq (magit-section-type (magit-current-section)) 'hunk)
    (magit-goto-parent-section))
  (magit-toggle-section))

(defun magit-toggle-section ()
  "Toggle hidden status of current section."
  (interactive)
  (magit-section-hideshow
   (lambda (s)
     (magit-section-set-hidden s (not (magit-section-hidden s))))))

(defun magit-expand-collapse-section ()
  "Toggle hidden status of subsections of current section."
  (interactive)
  (magit-section-hideshow
   (lambda (s)
     (cond ((magit-section-any-hidden s)
            (magit-section-expand-all s))
           (t
            (magit-section-collapse s))))))

(defun magit-cycle-section ()
  "Cycle between expanded, hidden and collapsed state for current section.

Hidden: only the first line of the section is shown
Collapsed: only the first line of the subsection is shown
Expanded: everything is shown."
  (interactive)
  (magit-section-hideshow
   (lambda (s)
     (cond ((magit-section-hidden s)
            (magit-section-collapse s))
           ((with-no-warnings
              (cl-notany #'magit-section-hidden (magit-section-children s)))
            (magit-section-set-hidden s t))
           (t
            (magit-section-expand s))))))

(defun magit-show-level-1 ()
  "Show surrounding sections on first level."
  (interactive)
  (magit-show-level 1))

(defun magit-show-level-1-all ()
  "Show all sections on first level."
  (interactive)
  (magit-show-level 1 t))

(defun magit-show-level-2 ()
  "Show surrounding sections up to second level."
  (interactive)
  (magit-show-level 2))

(defun magit-show-level-2-all ()
  "Show all sections up to second level."
  (interactive)
  (magit-show-level 2 t))

(defun magit-show-level-3 ()
  "Show surrounding sections up to third level."
  (interactive)
  (magit-show-level 3))

(defun magit-show-level-3-all ()
  "Show all sections up to third level."
  (interactive)
  (magit-show-level 3 t))

(defun magit-show-level-4 ()
  "Show surrounding sections up to fourth level."
  (interactive)
  (magit-show-level 4))

(defun magit-show-level-4-all ()
  "Show all sections up to fourth level."
  (interactive)
  (magit-show-level 4 t))

(defun magit-show-level (level &optional all)
  (if all
      (magit-show-level* magit-root-section 0 level nil)
    (let ((path (reverse (magit-section-lineage (magit-current-section)))))
      (magit-show-level* (car path) 0 level (cdr path)))))

(defun magit-show-level* (section level threshold path)
  (magit-section-set-hidden section (>= level threshold))
  (when (< level threshold)
    (if path
        (magit-show-level* (car path) (1+ level) threshold (cdr path))
      (dolist (c (magit-section-children section))
        (magit-show-level* c (1+ level) threshold nil)))))

;;;;; Section Highlighting

(defvar-local magit-highlighted-section nil)
(defvar-local magit-highlight-overlay nil)

(defun magit-highlight-section ()
  "Highlight current section.
If its HIGHLIGHT slot is nil, then don't highlight it."
  (let ((section (magit-current-section))
        (refinep (lambda ()
                   (and magit-highlighted-section
                        (eq magit-diff-refine-hunk t)
                        (eq (magit-section-type magit-highlighted-section)
                            'hunk)))))
    (unless (eq section magit-highlighted-section)
      (when (funcall refinep)
        (magit-diff-unrefine-hunk magit-highlighted-section))
      (setq magit-highlighted-section section)
      (unless magit-highlight-overlay
        (overlay-put (setq magit-highlight-overlay (make-overlay 1 1))
                     'face magit-item-highlight-face))
      (cond ((and section (magit-section-parent section))
             (when (funcall refinep)
               (magit-diff-refine-hunk section))
             (move-overlay magit-highlight-overlay
                           (magit-section-beginning section)
                           (magit-section-end section)
                           (current-buffer)))
            (t
             (delete-overlay magit-highlight-overlay))))))

;;;;; Section Actions

(defun magit-section-context-type (section)
  (cons (magit-section-type section)
        (-when-let (parent (magit-section-parent section))
          (magit-section-context-type parent))))

(defun magit-section-match-1 (l1 l2)
  (or (null l1)
      (if (eq (car l1) '*)
          (or (magit-section-match-1 (cdr l1) l2)
              (and l2
                   (magit-section-match-1 l1 (cdr l2))))
        (and l2
             (equal (car l1) (car l2))
             (magit-section-match-1 (cdr l1) (cdr l2))))))

(defun magit-section-match (condition &optional section)
  (unless section
    (setq section (magit-current-section)))
  (cond ((eq condition t) t)
        ((not section)  nil)
        ((listp condition)
         (--first (magit-section-match it section) condition))
        (t
         (magit-section-match-1 (if (symbolp condition)
                                    (list condition)
                                  (append condition nil))
                                (magit-section-context-type section)))))

(defmacro magit-section-case (slots &rest clauses)
  (declare (indent 1))
  `(let* ((it (magit-current-section))
          ,@(mapcar
             (lambda (slot)
               `(,slot
                 (and it (,(intern (format "magit-section-%s" slot)) it))))
             slots))
     (cond ,@(mapcar (lambda (clause)
                       `((magit-section-match ',(car clause) it)
                         ,@(cdr clause)))
                     clauses))))

(defconst magit-section-action-success
  (make-symbol "magit-section-action-success"))

(defmacro magit-section-action (opname slots &rest clauses)
  (declare (indent 2) (debug (sexp &rest (sexp body))))
  (let ((value (cl-gensym "value")))
    `(let ((,value
            (or (run-hook-wrapped
                 ',(intern (format "magit-%s-hook" opname))
                 (lambda (fn section)
                   (when (magit-section-match
                          (or (get fn 'magit-section-action-context)
                              (error "%s undefined for %s"
                                     'magit-section-action-context fn))
                          section)
                     (funcall fn (magit-section-info section))))
                 (magit-current-section))
                (magit-section-case ,slots
                  ,@clauses
                  (t (user-error
                      (if (magit-current-section)
                          ,(format "Cannot %s this section" opname)
                        ,(format "Nothing to %s here" opname))))))))
       (unless (eq ,value magit-section-action-success)
         ,value))))

(defun magit-current-commit ()
  (magit-section-case (info) (commit info)))

;;;; Process Api
;;;;; Process Commands

(defun magit-process ()
  "Display Magit process buffer."
  (interactive)
  (let ((buf (magit-process-buffer)))
    (if (buffer-live-p buf)
        (pop-to-buffer buf)
      (user-error "Process buffer doesn't exist"))))

(defun magit-process-kill ()
  "Kill the process at point."
  (interactive)
  (magit-section-case (info)
    (process (if (eq (process-status info) 'run)
                 (when (yes-or-no-p "Kill this process? ")
                   (kill-process info))
               (user-error "Process isn't running")))))

(defvar magit-git-command-history nil)

(magit-define-popup magit-run-popup
  "Popup console for running raw Git commands."
  'magit-popups
  :actions '((?! "Git Subcommand (from root)" magit-git-command-topdir)
             (?: "Git Subcommand (from pwd)" magit-git-command)
             (?g "Git Gui" magit-run-git-gui)
             (?k "Gitk" magit-run-gitk))
  :default-action 'magit-git-command)

;;;###autoload
(defun magit-git-command (args directory)
  "Execute a Git subcommand asynchronously, displaying the output.
With a prefix argument run Git in the root of the current
repository.  Non-interactively run Git in DIRECTORY with ARGS."
  (interactive (magit-git-command-read-args))
  (require 'eshell)
  (magit-mode-display-buffer (magit-process-buffer nil t)
                             'magit-process-mode 'pop-to-buffer)
  (goto-char (point-max))
  (let ((default-directory directory))
    (magit-run-git-async
     (with-temp-buffer
       (insert args)
       (mapcar 'eval (eshell-parse-arguments (point-min)
                                             (point-max)))))))

<<<<<<< HEAD
(defun magit-git-command-topdir (args directory)
  "Execute a Git subcommand asynchronously, displaying the output.
Run Git in the root of the current repository.
\n(fn)" ; arguments are for internal use
  (interactive (magit-git-command-read-args t))
  (magit-git-command args directory))
=======
(magit-define-section-jumper stashes   "Stashes")
(magit-define-section-jumper untracked "Untracked files")
(magit-define-section-jumper unstaged  "Unstaged changes")
(magit-define-section-jumper staged    "Staged changes")
(magit-define-section-jumper unpulled  "Unpulled commits")
(magit-define-section-jumper unpushed  "Unpushed commits")
(magit-define-section-jumper diffstats "Diffstats")
>>>>>>> 5caf7694

(defun magit-git-command-read-args (&optional root)
  (let ((dir (if (or root current-prefix-arg)
                 (or (magit-get-top-dir)
                     (user-error "Not inside a Git repository"))
               default-directory)))
    (list (read-string (format "Git subcommand (in %s): "
                               (abbreviate-file-name dir))
                       nil 'magit-git-command-history)
          dir)))

;;;;; Process Mode

(define-derived-mode magit-process-mode magit-mode "Magit Process"
  "Mode for looking at git process output.")

(defvar magit-process-buffer-name "*magit-process*"
  "Name of buffer where output of processes is put.")

(defun magit-process-buffer (&optional topdir create)
  (or (magit-mode-get-buffer magit-process-buffer-name
                             'magit-process-mode topdir)
      (with-current-buffer (magit-mode-get-buffer-create
                            magit-process-buffer-name
                            'magit-process-mode topdir)
        (magit-process-mode)
        (let* ((inhibit-read-only t)
               (s (magit-with-section (section processbuf)
                    (insert "\n"))))
          (set-marker-insertion-type (magit-section-beginning s) nil)
          (set-marker-insertion-type (magit-section-content-beginning s) nil)
          (current-buffer)))))

;;;;; Synchronous Processes

(defun magit-git-exit-code (&rest args)
  "Execute Git with ARGS, returning its exit code."
  (apply #'process-file magit-git-executable nil nil nil
         (append magit-git-standard-options
                 (magit-flatten-onelevel args))))

(defun magit-git-success (&rest args)
  "Execute Git with ARGS, returning t if its exit code is 0."
  (= (apply #'magit-git-exit-code args) 0))

(defun magit-git-failure (&rest args)
  "Execute Git with ARGS, returning t if its exit code is 1."
  (= (apply #'magit-git-exit-code args) 1))

(defun magit-git-string (&rest args)
  "Execute Git with ARGS, returning the first line of its output.
If there is no output return nil.  If the output begins with a
newline return an empty string."
  (with-temp-buffer
    (apply #'process-file magit-git-executable nil (list t nil) nil
           (append magit-git-standard-options
                   (magit-flatten-onelevel args)))
    (unless (= (point-min) (point-max))
      (goto-char (point-min))
      (buffer-substring-no-properties
       (line-beginning-position)
       (line-end-position)))))

(defun magit-git-true (&rest args)
  "Execute Git with ARGS, returning t if it prints \"true\".
Return t if the first (and usually only) output line is the
string \"true\", otherwise return nil."
  (equal (apply #'magit-git-string args) "true"))

(defun magit-git-false (&rest args)
  "Execute Git with ARGS, returning t if it prints \"false\".
Return t if the first (and usually only) output line is the
string \"false\", otherwise return nil."
  (equal (apply #'magit-git-string args) "false"))

(defun magit-git-insert (&rest args)
  "Execute Git with ARGS, inserting its output at point."
  (apply #'process-file magit-git-executable nil (list t nil) nil
         (append magit-git-standard-options
                 (magit-flatten-onelevel args))))

(defun magit-git-lines (&rest args)
  "Execute Git with ARGS, returning its output as a list of lines.
Empty lines anywhere in the output are omitted."
  (with-temp-buffer
    (apply #'process-file magit-git-executable nil (list t nil) nil
           (append magit-git-standard-options
                   (magit-flatten-onelevel args)))
    (split-string (buffer-string) "\n" 'omit-nulls)))

(defun magit-run-git (&rest args)
  "Call Git synchronously in a separate process, and refresh.

The arguments ARGS specify command line arguments.  The first
level of ARGS is flattened, so each member of ARGS has to be a
string or a list of strings.

Option `magit-git-executable' specifies which Git executable is
used.  The arguments in option `magit-git-standard-options' are
prepended to ARGS.

After Git returns, the current buffer (if it is a Magit buffer)
as well as the current repository's status buffer are refreshed.
Unmodified buffers visiting files that are tracked in the current
repository are reverted if `magit-auto-revert-mode' is active.

Process output goes into a new section in a buffer specified by
variable `magit-process-buffer-name'."
  (apply #'magit-call-git (magit-process-quote-arguments args))
  (magit-refresh))

(defun magit-call-git (&rest args)
  "Call Git synchronously in a separate process.

The arguments ARGS specify command line arguments.  The first
level of ARGS is flattened, so each member of ARGS has to be a
string or a list of strings.

Option `magit-git-executable' specifies which Git executable is
used.  The arguments in option `magit-git-standard-options' are
prepended to ARGS.

Process output goes into a new section in a buffer specified by
variable `magit-process-buffer-name'."
  (apply #'magit-call-process magit-git-executable
         (append magit-git-standard-options args)))

(defun magit-call-process (program &rest args)
  "Call PROGRAM synchronously in a separate process.

The arguments ARGS specify command line arguments.  The first
level of ARGS is flattened, so each member of ARGS has to be a
string or a list of strings.

Process output goes into a new section in a buffer specified by
variable `magit-process-buffer-name'."
  (setq args (magit-flatten-onelevel args))
  (cl-destructuring-bind (process-buf . section)
      (magit-process-setup program args)
    (magit-process-finish
     (let ((inhibit-read-only t))
       (apply #'process-file program nil process-buf nil args))
     process-buf (current-buffer) default-directory section)))

(defun magit-run-git-with-input (input &rest args)
  "Call Git in a separate process.

The first argument, INPUT, has to be a buffer or the name of an
existing buffer.  The content of that buffer is used as the
process' standard input.

The remaining arguments, ARGS, specify command line arguments.
The first level of ARGS is flattened, so each member of ARGS has
to be a string or a list of strings.

Option `magit-git-executable' specifies which Git executable is
used.  The arguments in option `magit-git-standard-options' are
prepended to ARGS.

After Git returns, the current buffer (if it is a Magit buffer)
as well as the current repository's status buffer are refreshed.
Unmodified buffers visiting files that are tracked in the current
repository are reverted if `magit-auto-revert-mode' is active.

This function actually starts a asynchronous process, but it then
waits for that process to return."
  (apply #'magit-start-git input args)
  (magit-process-wait)
  (magit-refresh))

(defun magit-run-git-with-logfile (file &rest args)
  "Call Git in a separate process and log its output.
And log the output to FILE.  This function might have a
short halflive.  See `magit-run-git' for more information."
  (apply #'magit-start-git nil args)
  (process-put magit-this-process 'logfile file)
  (set-process-filter magit-this-process 'magit-process-logfile-filter)
  (magit-process-wait)
  (magit-refresh))

;;;;; Asynchronous Processes

(defvar magit-this-process nil)

(defun magit-run-git-with-editor (&rest args)
  (with-git-editor (apply #'magit-run-git-async args)))

(defun magit-run-git-async (&rest args)
  "Start Git, prepare for refresh, and return the process object.

If optional argument INPUT is non-nil, it has to be a buffer or
the name of an existing buffer.  The content of that buffer is
used as the process' standard input.

The remaining arguments, ARGS, specify command line arguments.
The first level of ARGS is flattened, so each member of ARGS has
to be a string or a list of strings.

Display the command line arguments in the echo area.

After Git returns some buffers are refreshed: the buffer that was
current when `magit-start-process' was called (if it is a Magit
buffer and still alive), as well as the respective Magit status
buffer.  Unmodified buffers visiting files that are tracked in
the current repository are reverted if `magit-auto-revert-mode'
is active.

See `magit-start-process' for more information."
  (message "Running %s %s" magit-git-executable
           (mapconcat 'identity (magit-flatten-onelevel args) " "))
  (apply #'magit-start-git nil args))

(defun magit-start-git (&optional input &rest args)
  "Start Git, prepare for refresh, and return the process object.

If optional argument INPUT is non-nil, it has to be a buffer or
the name of an existing buffer.  The buffer content becomes the
processes standard input.

The remaining arguments, ARGS, specify command line arguments.
The first level of ARGS is flattened, so each member of ARGS has
to be a string or a list of strings.

After Git returns some buffers are refreshed: the buffer that was
current when `magit-start-process' was called (if it is a Magit
buffer and still alive), as well as the respective Magit status
buffer.  Unmodified buffers visiting files that are tracked in
the current repository are reverted if `magit-auto-revert-mode'
is active.

See `magit-start-process' for more information."
  (apply #'magit-start-process magit-git-executable input
         (append magit-git-standard-options
                 (magit-process-quote-arguments args))))

(defun magit-start-process (program &optional input &rest args)
  "Start PROGRAM, prepare for refresh, and return the process object.

If optional argument INPUT is non-nil, it has to be a buffer or
the name of an existing buffer.  The buffer content becomes the
processes standard input.

The remaining arguments, ARGS, specify command line arguments.
The first level of ARGS is flattened, so each member of ARGS has
to be a string or a list of strings.

The process is started using `start-file-process' and then setup
to use the sentinel `magit-process-sentinel' and the filter
`magit-process-filter'.  Information required by these functions
is stored in the process object.  When this function returns the
process has not started to run yet so it is possible to override
the sentinel and filter.

After the process returns, `magit-process-sentinel' refreshes the
buffer that was current when `magit-start-process' was called (if
it is a Magit buffer and still alive), as well as the respective
Magit status buffer.  Unmodified buffers visiting files that are
tracked in the current repository are reverted if
`magit-auto-revert-mode' is active."
  (setq args (magit-flatten-onelevel args))
  (cl-destructuring-bind (process-buf . section)
      (magit-process-setup program args)
    (let* ((process-connection-type
            ;; Don't use a pty, because it would set icrnl
            ;; which would modify the input (issue #20).
            (and (not input) magit-process-connection-type))
           (process (apply 'start-file-process
                           (file-name-nondirectory program)
                           process-buf program args)))
      (set-process-sentinel process #'magit-process-sentinel)
      (set-process-filter   process #'magit-process-filter)
      (set-process-buffer   process process-buf)
      (process-put process 'section section)
      (process-put process 'command-buf (current-buffer))
      (process-put process 'default-dir default-directory)
      (setf (magit-section-process section) process)
      (with-current-buffer process-buf
        (set-marker (process-mark process) (point)))
      (when input
        (with-current-buffer input
          (process-send-region process (point-min) (point-max))
          (process-send-eof    process)))
      (setq magit-this-process process)
      (setf (magit-section-info section) process)
      (magit-process-display-buffer process)
      process)))

;;;;; Process Internals

(defun magit-process-setup (program args)
  (magit-process-set-mode-line program args)
  (let ((buf (magit-process-buffer)))
    (if  buf
        (magit-process-truncate-log buf)
      (setq buf (magit-process-buffer nil t)))
    (with-current-buffer buf
      (goto-char (1- (point-max)))
      (let* ((inhibit-read-only t)
             (magit-with-section--parent magit-root-section)
             ;; Kids, don't do this ^^^^ at home.
             (s (magit-with-section
                    (section process nil
                             (mapconcat 'identity (cons program args) " "))
                  (insert "\n"))))
        (set-marker-insertion-type (magit-section-content-beginning s) nil)
        (unless (get-buffer-window (current-buffer) t)
          (magit-section-set-hidden s t))
        (insert "\n")
        (backward-char 2)
        (cons (current-buffer) s)))))

(defun magit-process-truncate-log (buffer)
  (with-current-buffer buffer
    (let* ((head nil)
           (tail (magit-section-children magit-root-section))
           (count (length tail)))
      (when (> (1+ count) magit-process-log-max)
        (while (and (cdr tail)
                    (> count (/ magit-process-log-max 2)))
          (let* ((inhibit-read-only t)
                 (section (car tail))
                 (process (magit-section-process section)))
            (cond ((not process))
                  ((memq (process-status process) '(exit signal))
                   (delete-region (magit-section-beginning section)
                                  (1+ (magit-section-end section)))
                   (cl-decf count))
                  (t
                   (push section head))))
          (pop tail))
        (setf (magit-section-children magit-root-section)
              (nconc (reverse head) tail))))))

(defun magit-process-sentinel (process event)
  "Default sentinel used by `magit-start-process'."
  (when (memq (process-status process) '(exit signal))
    (setq event (substring event 0 -1))
    (magit-process-unset-mode-line)
    (when (string-match "^finished" event)
      (message (concat (capitalize (process-name process)) " finished")))
    (magit-process-finish process)
    (when (eq process magit-this-process)
      (setq magit-this-process nil))
    (magit-refresh (and (buffer-live-p (process-get process 'command-buf))
                        (process-get process 'command-buf)))))

(defun magit-process-filter (proc string)
  "Default filter used by `magit-start-process'."
  (with-current-buffer (process-buffer proc)
    (let ((inhibit-read-only t))
      (magit-process-yes-or-no-prompt proc string)
      (magit-process-username-prompt  proc string)
      (magit-process-password-prompt  proc string)
      (goto-char (process-mark proc))
      (setq string (propertize string 'invisible
                               (magit-section-hidden
                                (process-get proc 'section))))
      ;; Find last ^M in string.  If one was found, ignore everything
      ;; before it and delete the current line.
      (let ((ret-pos (length string)))
        (while (and (>= (setq ret-pos (1- ret-pos)) 0)
                    (/= ?\r (aref string ret-pos))))
        (cond ((>= ret-pos 0)
               (goto-char (line-beginning-position))
               (delete-region (point) (line-end-position))
               (insert-and-inherit (substring string (+ ret-pos 1))))
              (t
               (insert-and-inherit string))))
      (set-marker (process-mark proc) (point)))))

(defun magit-process-logfile-filter (process string)
  "Special filter used by `magit-run-git-with-logfile'."
  (magit-process-filter process string)
  (let ((file (process-get process 'logfile)))
    (with-temp-file file
      (when (file-exists-p file)
        (insert-file-contents file)
        (goto-char (point-max)))
      (insert string)
      (write-region (point-min) (point-max) file))))

(defun magit-process-yes-or-no-prompt (proc string)
  "Forward yes-or-no prompts to the user."
  (-when-let (beg (string-match magit-process-yes-or-no-prompt-regexp string))
    (let ((max-mini-window-height 30))
      (process-send-string
       proc
       (downcase
        (concat (match-string (if (yes-or-no-p (substring string 0 beg)) 1 2)
                              string)
                "\n"))))))

(defun magit-process-password-prompt (proc string)
  "Forward password prompts to the user."
  (--when-let (magit-process-match-prompt
               magit-process-password-prompt-regexps string)
    (process-send-string proc (concat (read-passwd it) "\n"))))

(defun magit-process-username-prompt (proc string)
  "Forward username prompts to the user."
  (--when-let (magit-process-match-prompt
               magit-process-username-prompt-regexps string)
    (process-send-string
     proc (concat (read-string it nil nil (user-login-name)) "\n"))))

(defun magit-process-match-prompt (prompts string)
  (when (--any? (string-match it string) prompts)
    (let ((prompt (match-string 0 string)))
      (cond ((string-match ": $" prompt) prompt)
            ((string-match ":$"  prompt) (concat prompt " "))
            (t                           (concat prompt ": "))))))

(defun magit-process-wait ()
  (while (and magit-this-process
              (eq (process-status magit-this-process) 'run))
    (sit-for 0.1 t)))

(defun magit-process-set-mode-line (program args)
  (when (equal program magit-git-executable)
    (setq args (nthcdr (1+ (length magit-git-standard-options)) args)))
  (magit-map-magit-buffers
   (apply-partially (lambda (s)
                      (setq mode-line-process s))
                    (concat " " program
                            (and args (concat " " (car args)))))))

(defun magit-process-unset-mode-line ()
  (magit-map-magit-buffers (lambda () (setq mode-line-process nil))))

(defvar magit-process-error-message-re
  (concat "^\\(?:error\\|fatal\\|git\\): \\(.*\\)" paragraph-separate))

(defun magit-process-finish (arg &optional process-buf command-buf
                                 default-dir section)
  (unless (integerp arg)
    (setq process-buf (process-buffer arg)
          command-buf (process-get arg 'command-buf)
          default-dir (process-get arg 'default-dir)
          section     (process-get arg 'section)
          arg         (process-exit-status arg)))
  (when (featurep 'dired)
    (dired-uncache default-dir))
  (when (buffer-live-p process-buf)
    (with-current-buffer process-buf
      (let ((inhibit-read-only t)
            (mark (magit-section-beginning section)))
        (set-marker-insertion-type mark nil)
        (goto-char mark)
        (insert (propertize (format "%3s " arg)
                            'magit-section section
                            'face (if (= arg 0)
                                      'magit-process-ok
                                    'magit-process-ng))))))
  (unless (= arg 0)
    (message ; `error' would prevent refresh
     "%s ... [%s buffer %s for details]"
     (or (and (buffer-live-p process-buf)
              (with-current-buffer process-buf
                (save-excursion
                  (goto-char (magit-section-end section))
                  (when (re-search-backward
                         magit-process-error-message-re nil
                         (magit-section-content-beginning section))
                    (match-string 1)))))
         "Git failed")
     (-if-let (key (and (buffer-live-p command-buf)
                        (with-current-buffer command-buf
                          (car (where-is-internal
                                'magit-process-display-buffer)))))
         (format "Hit %s to see" (key-description key))
       "See")
     (buffer-name process-buf)))
  arg)

(defun magit-process-display-buffer (process)
  (when (process-live-p process)
    (let ((buf (process-buffer process)))
      (cond ((not (buffer-live-p buf)))
            ((= magit-process-popup-time 0)
             (pop-to-buffer buf))
            ((> magit-process-popup-time 0)
             (run-with-timer magit-process-popup-time nil
                             (lambda (p)
                               (when (eq (process-status p) 'run)
                                 (let ((buf (process-buffer p)))
                                   (when (buffer-live-p buf)
                                     (pop-to-buffer buf)))))
                             process))))))

(defun magit-process-quote-arguments (args)
  "Quote each argument in list ARGS as an argument to Git.
Except when `magit-process-quote-curly-braces' is non-nil ARGS is
returned unchanged.  This is required to works around strangeness
of the Windows \"Powershell\"."
  (if magit-process-quote-curly-braces
      (mapcar (apply-partially 'replace-regexp-in-string
                               "{\\([0-9]+\\)}" "\\\\{\\1\\\\}")
              args)
    args))

(defvar magit-server-visit-args nil)
(defun  magit-server-visit-args (action &optional other-window args)
  (setq magit-server-visit-args
        (list action other-window (magit-get-top-dir)
              (current-window-configuration) args)))

(defun magit-server-visit ()
  (when (or (string-match-p git-commit-filename-regexp buffer-file-name)
            (string-match-p git-rebase-filename-regexp buffer-file-name))
    (let ((type     (nth 0 magit-server-visit-args))
          (otherwin (nth 1 magit-server-visit-args))
          (topdir   (nth 2 magit-server-visit-args))
          (winconf  (nth 3 magit-server-visit-args))
          (args     (nth 4 magit-server-visit-args)))
      (setq-local server-window (if otherwin 'pop-to-buffer 'switch-to-buffer))
      (when (equal (magit-get-top-dir) topdir)
        (setq with-editor-previous-winconf winconf)
        (setq magit-refresh-args args)))))

(add-hook 'server-visit-hook 'magit-server-visit t)

;;;; Mode Api
;;;;; Mode Foundation

(define-derived-mode magit-mode special-mode "Magit"
  "Parent major mode from which Magit major modes inherit.

Please see the manual for a complete description of Magit.

\\{magit-mode-map}"
  (buffer-disable-undo)
  (setq truncate-lines t)
  (add-hook 'pre-command-hook  #'magit-remember-point nil t)
  (add-hook 'post-command-hook #'magit-correct-point-after-command t t)
  (add-hook 'post-command-hook #'magit-highlight-section t t)
  ;; Emacs' normal method of showing trailing whitespace gives weird
  ;; results when `magit-whitespace-warning-face' is different from
  ;; `trailing-whitespace'.
  (when (and magit-highlight-whitespace
             magit-highlight-trailing-whitespace)
    (setq show-trailing-whitespace nil)))

(defvar-local magit-refresh-function nil)
(put 'magit-refresh-function 'permanent-local t)

(defvar-local magit-refresh-args nil)
(put 'magit-refresh-args 'permanent-local t)

(defmacro magit-mode-setup
  (buffer switch-func mode refresh-func &rest refresh-args)
  "Display and select BUFFER, turn on MODE, and refresh a first time.
Display BUFFER using `magit-mode-display-buffer', then turn on
MODE in BUFFER, set the local value of `magit-refresh-function'
to REFRESH-FUNC and that of `magit-refresh-args' to REFRESH-ARGS
and finally \"refresh\" a first time.  All arguments are
evaluated before switching to BUFFER."
  (let ((mode-symb (cl-gensym "mode-symb"))
        (toplevel  (cl-gensym "toplevel"))
        (init-args (cl-gensym "init-args"))
        (buf-symb  (cl-gensym "buf-symb")))
    `(let* ((,mode-symb ,mode)
            (,toplevel  (magit-get-top-dir))
            (,init-args (list ,mode-symb ,refresh-func ,@refresh-args))
            (,buf-symb  (magit-mode-display-buffer
                         ,buffer ,mode-symb ,switch-func)))
       (if ,toplevel
           (with-current-buffer ,buf-symb
             (apply #'magit-mode-init ,toplevel ,init-args))
         (user-error "Not inside a Git repository")))))

(defun magit-mode-init (dir mode refresh-func &rest refresh-args)
  "Turn on MODE and refresh in the current buffer.
Turn on MODE, set the local value of `magit-refresh-function' to
REFRESH-FUNC and that of `magit-refresh-args' to REFRESH-ARGS and
finally \"refresh\" a first time.

Also see `magit-mode-setup', a more convenient variant."
  (cl-case mode
    (magit-commit-mode
     (magit-setup-xref (cons #'magit-show-commit refresh-args))
     (goto-char (point-min)))
    (magit-diff-mode
     (magit-setup-xref (cons #'magit-diff refresh-args))
     (goto-char (point-min))))
  (setq default-directory dir
        magit-refresh-function refresh-func
        magit-refresh-args refresh-args)
  (funcall mode)
  (magit-mode-refresh-buffer))

(defvar magit-inhibit-save-previous-winconf nil)

(defvar-local magit-previous-window-configuration nil)
(put 'magit-previous-window-configuration 'permanent-local t)

(defvar-local magit-previous-section nil)
(put 'magit-previous-section 'permanent-local t)

(defun magit-mode-display-buffer (buffer mode &optional switch-function)
  "Display BUFFER in some window and select it.
BUFFER may be a buffer or a string, the name of a buffer.  Return
the buffer.

Unless BUFFER is already displayed in the selected frame store the
previous window configuration as a buffer local value, so that it
can later be restored by `magit-mode-quit-window'.

Then display and select BUFFER using SWITCH-FUNCTION.  If that is
nil either use `pop-to-buffer' if the current buffer's major mode
derives from Magit mode; or else use `switch-to-buffer'.

This is only intended for buffers whose major modes derive from
Magit mode."
  (cond ((stringp buffer)
         (setq buffer (magit-mode-get-buffer-create buffer mode)))
        ((not (bufferp buffer))
         (signal 'wrong-type-argument (list 'bufferp nil))))
  (let ((section (magit-current-section)))
    (with-current-buffer (get-buffer-create buffer)
      (setq magit-previous-section section)
      (unless (or (get-buffer-window buffer (selected-frame))
                  magit-inhibit-save-previous-winconf)
        (setq magit-previous-window-configuration
              (current-window-configuration)))))
  (funcall (or switch-function
               (if (derived-mode-p 'magit-mode)
                   'switch-to-buffer
                 'pop-to-buffer))
           buffer)
  buffer)

(defun magit-mode-get-buffer (format mode &optional topdir create)
  (if (not (string-match-p "%[Tt]" format))
      (funcall (if create #'get-buffer-create #'get-buffer) format)
    (unless topdir
      (setq topdir (magit-get-top-dir)))
    (let ((name (format-spec
                 format `((?T . ,topdir)
                          (?t . ,(file-name-nondirectory
                                  (directory-file-name topdir)))))))
      (or (--first (with-current-buffer it
                     (and (or (not mode) (eq major-mode mode))
                          (equal (expand-file-name default-directory) topdir)
                          (string-match-p (format "^%s\\(?:<[0-9]+>\\)?$"
                                                  (regexp-quote name))
                                          (buffer-name))))
                   (buffer-list))
          (and create (generate-new-buffer name))))))

(defun magit-mode-get-buffer-create (format mode &optional topdir)
  (magit-mode-get-buffer format mode topdir t))

(cl-defun magit-mode-refresh-buffer (&optional (buffer (current-buffer)))
  (with-current-buffer buffer
    (when magit-refresh-function
      (let* ((old-line (line-number-at-pos))
             (old-point (point))
             (old-window (selected-window))
             (old-window-start (window-start))
             (old-section (magit-current-section))
             (old-path (and old-section
                            (magit-section-path (magit-current-section)))))
        (beginning-of-line)
        (let ((inhibit-read-only t)
              (section-line (and old-section
                                 (count-lines
                                  (magit-section-beginning old-section)
                                  (point))))
              (line-char (- old-point (point))))
          (erase-buffer)
          (apply magit-refresh-function
                 magit-refresh-args)
          (--if-let (and old-path
                         (magit-find-section old-path magit-root-section))
              (progn (goto-char (magit-section-beginning it))
                     (forward-line section-line)
                     (forward-char line-char))
            (save-restriction
              (widen)
              (goto-char (point-min))
              (forward-line (1- old-line)))))
        (when (fboundp 'unrecord-window-buffer)
          (unrecord-window-buffer old-window buffer))
        (dolist (w (get-buffer-window-list buffer nil t))
          (set-window-point w (point))
          (set-window-start w old-window-start t))
        (magit-highlight-section)
        (run-hooks 'magit-mode-refresh-buffer-hook)))))

(defun magit-mode-quit-window (&optional kill-buffer)
  "Bury the current buffer and delete its window.
With a prefix argument, kill the buffer instead.

If `magit-restore-window-configuration' is non-nil and the last
configuration stored by `magit-mode-display-buffer' originates
from the selected frame then restore it after burrying/killing
the buffer.  Finally reset the window configuration to nil."
  (interactive "P")
  (let ((winconf magit-previous-window-configuration)
        (buffer (current-buffer))
        (frame (selected-frame)))
    (quit-window kill-buffer (selected-window))
    (when winconf
      (when (and magit-restore-window-configuration
                 (equal frame (window-configuration-frame winconf)))
        (set-window-configuration winconf)
        (when (buffer-live-p buffer)
          (with-current-buffer buffer
            (setq magit-previous-window-configuration nil)))))
    (run-hook-with-args 'magit-mode-quit-window-hook buffer)))

;;;;; Mode Utilities

(defun magit-map-magit-buffers (func &optional dir)
  (dolist (buf (buffer-list))
    (with-current-buffer buf
      (when (and (derived-mode-p 'magit-mode)
                 (or (null dir)
                     (equal default-directory dir)))
        (funcall func)))))

;;;;; (section kludges)

(defvar-local magit-last-point nil)
(put 'magit-last-point 'permanent-local t)

(defun magit-remember-point ()
  (setq magit-last-point (point)))

(defun magit-invisible-region-end (pos)
  (while (and (not (= pos (point-max))) (invisible-p pos))
    (setq pos (next-char-property-change pos)))
  pos)

(defun magit-invisible-region-start (pos)
  (while (and (not (= pos (point-min))) (invisible-p pos))
    (setq pos (1- (previous-char-property-change pos))))
  pos)

(defun magit-correct-point-after-command ()
  "Move point outside of invisible regions.

Emacs often leaves point in invisible regions, it seems.  To fix
this, we move point ourselves and never let Emacs do its own
adjustments.

When point has to be moved out of an invisible region, it can be
moved to its end or its beginning.  We usually move it to its
end, except when that would move point back to where it was
before the last command."
  (when (invisible-p (point))
    (let ((end (magit-invisible-region-end (point))))
      (goto-char (if (= end magit-last-point)
                     (magit-invisible-region-start (point))
                   end))))
  (setq disable-point-adjustment t))

;;;;; Buffer History

(defun magit-go-backward ()
  "Move backward in current buffer's history."
  (interactive)
  (if help-xref-stack
      (help-xref-go-back (current-buffer))
    (user-error "No previous entry in buffer's history")))

(defun magit-go-forward ()
  "Move forward in current buffer's history."
  (interactive)
  (if help-xref-forward-stack
      (help-xref-go-forward (current-buffer))
    (user-error "No next entry in buffer's history")))

(defun magit-xref-insert-buttons ()
  (when (and (or (eq magit-show-xref-buttons t)
                 (apply 'derived-mode-p magit-show-xref-buttons))
             (or help-xref-stack help-xref-forward-stack))
    (insert "\n")
    (when help-xref-stack
      (magit-xref-insert-button help-back-label
                                'magit-xref-backward))
    (when help-xref-forward-stack
      (when help-xref-stack
        (insert " "))
      (magit-xref-insert-button help-forward-label
                                'magit-xref-forward))))

(defun magit-xref-insert-button (label type)
  (magit-with-section (section button label)
    (insert-text-button label 'type type
                        'help-args (list (current-buffer)))))

(define-button-type 'magit-xref-backward
  :supertype 'help-back
  'mouse-face magit-item-highlight-face
  'help-echo (purecopy "mouse-2, RET: go back to previous history entry"))

(define-button-type 'magit-xref-forward
  :supertype 'help-forward
  'mouse-face magit-item-highlight-face
  'help-echo (purecopy "mouse-2, RET: go back to next history entry"))

(defun magit-setup-xref (item)
  (when help-xref-stack-item
    (push (cons (point) help-xref-stack-item) help-xref-stack)
    (setq help-xref-forward-stack nil))
  (when (called-interactively-p 'interactive)
    (--when-let (nthcdr 10 help-xref-stack)
      (setcdr it nil)))
  (setq help-xref-stack-item item))

;;;;; Refresh Machinery

(defun magit-refresh (&optional buffer)
  "Refresh some buffers belonging to the current repository.

Refresh the current buffer if its major mode derives from
`magit-mode', and refresh the corresponding status buffer.
If the global `magit-auto-revert-mode' is turned on, then
also revert all unmodified buffers that visit files being
tracked in the current repository."
  (interactive (list (current-buffer)))
  (unless buffer
    (setq buffer (current-buffer)))
  (with-current-buffer buffer
    (when (derived-mode-p 'magit-mode)
      (magit-mode-refresh-buffer buffer))
    (let (status)
      (when (and (not (eq major-mode 'magit-status-mode))
                 (setq status (magit-mode-get-buffer
                               magit-status-buffer-name
                               'magit-status-mode)))
        (magit-mode-refresh-buffer status))))
  (when magit-auto-revert-mode
    (magit-revert-buffers)))

(defun magit-refresh-all ()
  "Refresh all buffers belonging to the current repository.

Refresh all Magit buffers belonging to the current repository.
If the global `magit-auto-revert-mode' is turned on, then also
revert all unmodified buffers that visit files being tracked in
the current repository."
  (interactive)
  (magit-map-magit-buffers #'magit-mode-refresh-buffer default-directory)
  (magit-revert-buffers))

(defun magit-revert-buffers ()
  (let ((topdir (magit-get-top-dir)))
    (when topdir
      (let ((gitdir  (magit-git-dir))
            (tracked (magit-git-lines "ls-tree" "-r" "--name-only" "HEAD")))
        (dolist (buf (buffer-list))
          (with-current-buffer buf
            (let ((file (buffer-file-name)))
              (and file (string-prefix-p topdir file)
                   (not (string-prefix-p gitdir file))
                   (member (file-relative-name file topdir) tracked)
                   (let ((auto-revert-mode t))
                     (auto-revert-handler))))))))))

(defvar magit-save-some-buffers-topdir nil)

(defun magit-save-some-buffers (&optional msg pred topdir)
  "Save some buffers if variable `magit-save-some-buffers' is non-nil.
If variable `magit-save-some-buffers' is set to `dontask' then
don't ask the user before saving the buffers, just go ahead and
do it.

Optional argument MSG is displayed in the minibuffer if variable
`magit-save-some-buffers' is nil.

Optional second argument PRED determines which buffers are considered:
If PRED is nil, all the file-visiting buffers are considered.
If PRED is t, then certain non-file buffers will also be considered.
If PRED is a zero-argument function, it indicates for each buffer whether
to consider it or not when called with that buffer current."
  (interactive)
  (let ((predicate-function (or pred magit-save-some-buffers-predicate))
        (magit-save-some-buffers-topdir (or topdir default-directory)))
    (if magit-save-some-buffers
        (save-some-buffers
         (eq magit-save-some-buffers 'dontask)
         predicate-function)
      (when msg
        (message msg)))))

(defun magit-save-buffers-predicate-all ()
  "Prompt to save all buffers with unsaved changes."
  t)

(defun magit-save-buffers-predicate-tree-only ()
  "Only prompt to save buffers which are within the current git project.
As determined by the directory passed to `magit-status'."
  (and buffer-file-name
       (string= (magit-get-top-dir magit-save-some-buffers-topdir)
                (magit-get-top-dir (file-name-directory buffer-file-name)))))

;;; Plumbing
;;;; Repository Paths

(defun magit-git-dir (&optional path)
  "Return absolute path to the GIT_DIR for the current repository.
If optional PATH is non-nil it has to be a path relative to the
GIT_DIR and its absolute path is returned"
  (--when-let (magit-rev-parse "--git-dir")
    (setq it (file-name-as-directory (magit-expand-git-file-name it)))
    (if path (expand-file-name (convert-standard-filename path) it) it)))

(defun magit-toplevel ()
  "Return the top-level directory for the current repository.

Determine the repository which contains `default-directory' in
its work tree and return the absolute path to its top-level
directory.  Otherwise return nil."
  (--when-let (magit-rev-parse "--show-toplevel")
    (file-name-as-directory (magit-expand-git-file-name it))))

(defun magit-get-top-dir (&optional directory)
  "Return the top-level directory for the current repository.

Determine the repository which contains `default-directory' in
either its work tree or git control directory and return the
absolute path to its top-level directory.  If there is no top
directory, because the repository is bare, return the control
directory instead.

If optional DIRECTORY is non-nil then return the top directory
of the repository that contains that instead.  DIRECTORY has to
be an existing directory."
  (setq directory (if directory
                      (file-name-as-directory
                       (expand-file-name directory))
                    default-directory))
  (unless (file-directory-p directory)
    (error "%s isn't an existing directory" directory))
  (let ((default-directory directory))
    (or (magit-toplevel)
        (-when-let (gitdir (magit-git-dir))
          (if (magit-bare-repo-p)
              gitdir
            (file-name-directory (directory-file-name gitdir)))))))

(defun magit-inside-gitdir-p ()
  "Return t if `default-directory' is below a repository directory."
  (magit-rev-parse-p "--is-inside-git-dir"))

(defun magit-inside-worktree-p ()
  "Return t if `default-directory' is below the work tree of a repository."
  (magit-rev-parse-p "--is-inside-work-tree"))

(defun magit-bare-repo-p ()
  "Return t if the current repository is bare."
  (magit-rev-parse-p "--is-bare-repository"))

(defun magit-file-relative-name (file)
  "Return the path of FILE relative to the repository root.
If FILE isn't inside a Git repository then return nil."
  (setq file (file-truename file))
  (--when-let (magit-get-top-dir (file-name-directory file))
    (substring file (length it))))

(defun magit-expand-git-file-name (filename)
  (when (tramp-tramp-file-p default-directory)
    (setq filename (file-relative-name filename
                                       (with-parsed-tramp-file-name
                                           default-directory nil
                                         localname))))
  (expand-file-name filename))

(defun magit-decode-git-path (path)
  (if (eq (aref path 0) ?\")
      (string-as-multibyte (read path))
    path))

;;;; Predicates

(defun magit-no-commit-p ()
  "Return t if there is no commit in the current git repository."
  (not (magit-git-string "rev-list" "-1" "HEAD")))

(defun magit-anything-staged-p (&rest files)
  "Return t if there are any staged changes.
If optional FILES is non-nil, then only changes to those files
are considered."
  (magit-git-failure "diff" "--quiet" "--cached" "--" files))

(defun magit-anything-unstaged-p (&rest files)
  "Return t if there are any unstaged changes.
If optional FILES is non-nil, then only changes to those files
are considered."
  (magit-git-failure "diff" "--quiet" "--" files))

(defun magit-anything-modified-p (&rest files)
  "Return t if there are any staged or unstaged changes.
If optional FILES is non-nil, then only changes to those files
are considered."
  (or (apply 'magit-anything-staged-p files)
      (apply 'magit-anything-unstaged-p files)))

;;;; Revisions and References

(defun magit-rev-parse (&rest args)
  "Execute `git rev-parse ARGS', returning first line of output.
If there is no output return nil."
  (apply #'magit-git-string "rev-parse" args))

(defun magit-rev-parse-p (&rest args)
  "Execute `git rev-parse ARGS', returning t if it prints \"true\".
Return t if the first (and usually only) output line is the
string \"true\", otherwise return nil."
  (magit-git-true "rev-parse" args))

(defun magit-get-shortname (rev)
  (let ((fn (apply-partially 'magit-git-string "name-rev"
                             "--name-only" "--no-undefined" rev)))
    (setq rev (or (funcall fn "--refs=refs/tags/*")
                  (funcall fn "--refs=refs/heads/*")
                  (funcall fn "--refs=refs/remotes/*" "--always")))
    (if (and (string-match "^\\(?:tags\\|remotes\\)/\\(.+\\)" rev)
             (magit-unambiguous-refname-p (match-string 1 rev)))
        (match-string 1 rev)
      rev)))

(defun magit-ref-exists-p (ref)
  (magit-git-success "show-ref" "--verify" ref))

(defun magit-unambiguous-refname-p (name)
  "Return t if REF is unambiguous, nil otherwise."
  ;; An ambiguous ref does not cause `git rev-parse --abbrev-ref'
  ;; to exits with a non-zero status.  But there is nothing on
  ;; stdout in that case.
  (not (magit-rev-parse "--abbrev-ref" name)))

(defun magit-get-current-branch ()
  "Return the refname of the currently checked out branch.
Return nil if no branch is currently checked out."
  (magit-git-string "symbolic-ref" "--short" "HEAD"))

(defun magit-get-previous-branch ()
  "Return the refname of the previously checked out branch.
Return nil if the previously checked out branch no longer exists."
  (let ((current (magit-get-current-branch))
        (i 1) prev)
    (while (and (setq prev (magit-rev-parse "--verify" (format "@{-%i}" i)))
                (setq prev (magit-get-shortname prev))
                (equal prev current))
      (cl-incf i))
    prev))

(defun magit-get-tracked-branch (&optional branch qualified)
  "Return the name of the tracking branch the local branch name BRANCH.

If optional QUALIFIED is non-nil return the full branch path,
otherwise try to shorten it to a name (which may fail)."
  (unless branch
    (setq branch (magit-get-current-branch)))
  (when branch
    (let ((remote (magit-get "branch" branch "remote"))
          (merge  (magit-get "branch" branch "merge")))
      (when (and (not merge)
                 (not (equal remote ".")))
        (setq merge branch))
      (when (and remote merge)
        (if (string= remote ".")
            (cond (qualified merge)
                  ((string-match "^refs/heads/" merge)
                   (substring merge 11))
                  ((string-match "^refs/" merge)
                   merge))
          (let* ((fetch (mapcar (lambda (f) (split-string f "[+:]" t))
                                (magit-get-all "remote" remote "fetch")))
                 (match (cadr (assoc merge fetch))))
            (unless match
              (let* ((prefix (nreverse (split-string merge "/")))
                     (unique (list (car prefix))))
                (setq prefix (cdr prefix))
                (setq fetch
                      (cl-mapcan
                       (lambda (f)
                         (cl-destructuring-bind (from to) f
                           (setq from (nreverse (split-string from "/")))
                           (when (equal (car from) "*")
                             (list (list (cdr from) to)))))
                       fetch))
                (while (and prefix (not match))
                  (if (setq match (cadr (assoc prefix fetch)))
                      (setq match (concat (substring match 0 -1)
                                          (mapconcat 'identity unique "/")))
                    (push (car prefix) unique)
                    (setq prefix (cdr prefix))))))
            (cond ((not match) nil)
                  (qualified match)
                  ((string-match "^refs/remotes/" match)
                   (substring match 13))
                  (t match))))))))

(defun magit-get-remote (branch)
  "Return the name of the remote for BRANCH.
If branch is nil or it has no remote, but a remote named
\"origin\" exists, return that.  Otherwise, return nil."
  (let ((remote (or (and branch (magit-get "branch" branch "remote"))
                    (and (magit-get "remote" "origin" "url") "origin"))))
    (unless (string= remote "")
      remote)))

(defun magit-get-current-remote ()
  "Return the name of the remote for the current branch.
If there is no current branch, or no remote for that branch,
but a remote named \"origin\" is configured, return that.
Otherwise, return nil."
  (magit-get-remote (magit-get-current-branch)))

(defun magit-get-remote/branch (&optional branch verify)
  "Return the remote-tracking branch of BRANCH used for pulling.
Return a string of the form \"REMOTE/BRANCH\".

If optional BRANCH is nil return the remote-tracking branch of
the current branch.  If optional VERIFY is non-nil verify that
the remote branch exists; else return nil."
  (save-match-data
    (let (remote remote-branch remote/branch)
      (and (or branch (setq branch (magit-get-current-branch)))
           (setq remote (magit-get "branch" branch "remote"))
           (setq remote-branch (magit-get "branch" branch "merge"))
           (string-match "^refs/heads/\\(.+\\)" remote-branch)
           (setq remote/branch
                 (concat remote "/" (match-string 1 remote-branch)))
           (or (not verify)
               (magit-rev-parse "--verify" remote/branch))
           remote/branch))))

(defun magit-get-current-tag (&optional with-distance)
  "Return the closest tag reachable from \"HEAD\".

If optional WITH-DISTANCE is non-nil then return (TAG COMMITS),
if it is `dirty' return (TAG COMMIT DIRTY). COMMITS is the number
of commits in \"HEAD\" but not in TAG and DIRTY is t if there are
uncommitted changes, nil otherwise."
  (--when-let (magit-git-string "describe" "--long" "--tags"
                                (and (eq with-distance 'dirty) "--dirty"))
    (save-match-data
      (string-match
       "\\(.+\\)-\\(?:0[0-9]*\\|\\([0-9]+\\)\\)-g[0-9a-z]+\\(-dirty\\)?$" it)
      (if with-distance
          (list (match-string 1 it)
                (string-to-number (or (match-string 2 it) "0"))
                (and (match-string 3 it) t))
        (match-string 1 it)))))

(defun magit-get-next-tag (&optional with-distance)
  "Return the closest tag from which \"HEAD\" is reachable.

If no such tag can be found or if the distance is 0 (in which
case it is the current tag, not the next) return nil instead.

If optional WITH-DISTANCE is non-nil then return (TAG COMMITS)
where COMMITS is the number of commits in TAG but not in \"HEAD\"."
  (--when-let (magit-git-string "describe" "--contains" "HEAD")
    (save-match-data
      (when (string-match "^[^^~]+" it)
        (setq it (match-string 0 it))
        (unless (equal it (magit-get-current-tag))
          (if with-distance
              (list it (car (magit-rev-diff-count it "HEAD")))
            it))))))

(defun magit-list-refs (&rest args)
  (magit-git-lines
   "for-each-ref" "--format=%(refname)"
   (or args (list "refs/heads" "refs/remotes" "refs/tags"))))

(defun magit-list-branches ()
  (magit-list-refs "refs/heads" "refs/remotes"))

(defun magit-list-local-branches ()
  (magit-list-refs "refs/heads"))

(defun magit-list-remote-branches (&optional remote)
  (magit-list-refs (concat "refs/remotes/" remote)))

(defun magit-list-refnames (&rest args)
  (magit-git-lines
   "for-each-ref" "--format=%(refname:short)"
   (or args (list "refs/heads" "refs/remotes" "refs/tags"))))

(defun magit-list-branch-names ()
  (magit-list-refnames "refs/heads" "refs/remotes"))

(defun magit-list-local-branch-names ()
  (magit-list-refnames "refs/heads"))

(defun magit-list-remote-branch-names (&optional remote relative)
  (if (and remote relative)
      (let ((regexp (format "^refs/remotes/%s/\\(.+\\)" remote)))
        (cl-mapcan (lambda (ref)
                     (and (string-match regexp ref)
                          (list (match-string t ref))))
                   (magit-list-remote-branches remote)))
    (magit-list-refnames (concat "refs/remotes/" remote))))

(defun magit-rev-diff-count (a b)
  "Return the commits in A but not B and vice versa.
Return a list of two integers: (A>B B>A)."
  (mapcar 'string-to-number
          (split-string (magit-git-string "rev-list"
                                          "--count" "--left-right"
                                          (concat a "..." b))
                        "\t")))

(defun magit-abbrev-length ()
  (string-to-number (or (magit-get "core.abbrev") "7")))

(defun magit-abbrev-arg ()
  (format "--abbrev=%d" (magit-abbrev-length)))

(defun magit-commit-parents (commit)
  (cdr (split-string (magit-git-string "rev-list" "-1" "--parents" commit))))

(defun magit-assert-one-parent (commit command)
  (when (> (length (magit-commit-parents commit)) 1)
    (user-error "Cannot %s a merge commit" command)))

(defun magit-reflog-enable (ref)
  (let ((logfile (magit-git-dir (concat "logs/" ref))))
    (unless (file-exists-p logfile)
      (make-directory (file-name-directory logfile) t)
      (with-temp-file logfile))))

(defun magit-rev-format (format &optional rev)
  "Return first line of `git log -1 --format=format:FORMAT [REV]'.
Execute Git, returning the first line of its output.  If there is
no output return nil."
  (magit-git-string "log" "-1" (concat "--format=format:" format) rev))

(defun magit-format-rev-summary (rev)
  (--when-let (magit-rev-format "%h %s" rev)
    (string-match " " it)
    (put-text-property 0 (match-beginning 0) 'face 'magit-log-sha1 it)
    it))

(defun magit-format-ref-label (ref)
  (cl-destructuring-bind (re face fn)
      (--first (string-match (car it) ref) magit-refs-namespaces)
    (if fn
        (funcall fn ref face)
      (propertize (or (match-string 1 ref) ref) 'face face))))

(defun magit-format-ref-labels (string)
  (save-match-data
    (mapconcat 'magit-format-ref-label
               (split-string string "\\(tag: \\|[(), ]\\)" t) " ")))

(defun magit-insert-ref-labels (string)
  (save-match-data
    (dolist (ref (split-string string "\\(tag: \\|[(), ]\\)" t) " ")
      (cl-destructuring-bind (re face fn)
          (cl-find-if (lambda (elt) (string-match (car elt) ref))
                      magit-refs-namespaces)
        (if fn
            (let ((text (funcall fn ref face)))
              (magit-insert text (get-text-property 1 'face text) ?\s))
        (magit-insert (or (match-string 1 ref) ref) face ?\s))))))

(defmacro magit-with-blob (commit file &rest body)
  (declare (indent 2))
  `(with-temp-buffer
     (let ((buffer-file-name ,file))
       (save-excursion
         (magit-git-insert "cat-file" "-p"
                           (concat ,commit ":" buffer-file-name)))
       (decode-coding-inserted-region
        (point-min) (point-max) buffer-file-name t nil nil t)
       ,@body)))

;;;; Variables

(defun magit-get (&rest keys)
  "Return the value of Git config entry specified by KEYS."
  (magit-git-string "config" (mapconcat 'identity keys ".")))

(defun magit-get-all (&rest keys)
  "Return all values of the Git config entry specified by KEYS."
  (magit-git-lines "config" "--get-all" (mapconcat 'identity keys ".")))

(defun magit-get-boolean (&rest keys)
  "Return the boolean value of Git config entry specified by KEYS."
  (magit-git-true "config" "--bool" (mapconcat 'identity keys ".")))

(defun magit-set (val &rest keys)
  "Set Git config settings specified by KEYS to VAL."
  (if val
      (magit-git-string "config" (mapconcat 'identity keys ".") val)
    (magit-git-string "config" "--unset" (mapconcat 'identity keys "."))))

;;;; Completion
;;;;; Completing Read

(defun magit-completing-read
  (prompt collection &optional predicate require-match initial-input hist def)
  "Magit wrapper around `completing-read' or an alternative function.

Option `magit-completing-read-function' can be used to wrap
around another `completing-read'-like function.  Unless it
doesn't have the exact same signature, an additional wrapper is
required.  Even if it has the same signature it might be a good
idea to wrap it, so that `magit-prompt-with-default' can be used.

See `completing-read' for the meanings of the arguments, but note
that this wrapper makes the following changes:

- If REQUIRE-MATCH is nil and the user exits without a choise,
  then return nil instead of an empty string.

- If REQUIRE-MATCH is non-nil and the users exits without a
  choise, then raise a user-error.

- For historic reasons \": \" is appended to PROMPT.  This will
  likely be fixed.

- If a `magit-completing-read-function' is used which in turn
  uses `magit-prompt-with-completion' and DEF is non-nil, then
  PROMPT is modified to end with \" (default DEF): \".

The use of another completing function and/or wrapper obviously
results in additional differences."
  (let ((reply (funcall magit-completing-read-function
                        (concat prompt ": ") collection predicate
                        require-match initial-input hist def)))
    (if (string= reply "")
        (if require-match
            (user-error "Nothing selected")
          nil)
      reply)))

(defun magit-builtin-completing-read
  (prompt choices &optional predicate require-match initial-input hist def)
  "Magit wrapper for standard `completing-read' function."
  (completing-read (magit-prompt-with-default prompt def)
                   choices predicate require-match
                   initial-input hist def))

(defun magit-ido-completing-read
  (prompt choices &optional predicate require-match initial-input hist def)
  "Ido-based completing-read almost-replacement."
  (require 'ido)
  (let ((reply (ido-completing-read
                prompt
                (if (consp (car choices))
                    (mapcar #'car choices)
                  choices)
                predicate require-match initial-input hist def)))
    (or (and (consp (car choices))
             (cdr (assoc reply choices)))
        reply)))

(defun magit-iswitchb-completing-read
  (prompt choices &optional predicate require-match initial-input hist def)
  "Iswitchb-based completing-read almost-replacement."
  (require 'iswitchb)
  (let ((iswitchb-make-buflist-hook
         (lambda ()
           (setq iswitchb-temp-buflist (if (consp (car choices))
                                           (mapcar #'car choices)
                                         choices)))))
    (iswitchb-read-buffer prompt (or initial-input def) require-match)))

(defun magit-prompt-with-default (prompt def)
  (if (and def (> (length prompt) 2)
           (string-equal ": " (substring prompt -2)))
      (format "%s (default %s): " (substring prompt 0 -2) def)
    prompt))

;;;;; Revision Completion

(defvar magit-read-rev-history nil)

(defun magit-read-rev (prompt &optional default exclude noselection)
  (setq default (magit-git-string "rev-parse" "--symbolic" default)
        exclude (magit-git-string "rev-parse" "--symbolic" exclude))
  (magit-completing-read prompt (delete exclude (magit-list-refnames))
                         nil nil nil
                         'magit-read-rev-history default))

(defun magit-read-rev-with-default (prompt)
  (magit-read-rev prompt (--when-let (or (magit-guess-branch) "HEAD")
                           (if (string-match "^refs/\\(.*\\)" it)
                               (match-string 1 it)
                             it))))

(defun magit-popup-read-rev (prompt initial-input)
  (magit-completing-read prompt nil nil nil initial-input
                         'magit-read-rev-history))

(defun magit-read-remote-branch (prompt remote &optional default)
  (magit-completing-read prompt (magit-list-remote-branch-names remote t)
                         nil nil nil nil default))

(defun magit-read-tag (prompt &optional require-match)
  (magit-completing-read prompt (magit-git-lines "tag") nil
                         require-match nil 'magit-read-rev-history))

(defun magit-read-stash (prompt)
  (let ((n (read-number  prompt 0))
        (l (1- (length (magit-git-lines "stash" "list")))))
    (if (> n l)
        (user-error "No stash older than stash@{%i}" l)
      (format "stash@{%i}" n))))

;;;;; Miscellaneous Completion

(defun magit-read-remote (prompt &optional default require-match)
  (magit-completing-read prompt (magit-git-lines "remote")
                         nil require-match nil nil
                         (or default (magit-guess-remote))))

(defvar magit-read-file-hist nil)

(defun magit-read-file-from-rev (revision &optional default)
  (unless revision
    (setq revision "HEAD"))
  (let ((default-directory (magit-get-top-dir)))
    (magit-completing-read
     (format "Retrieve file from %s" revision)
     (magit-git-lines "ls-tree" "-r" "-t" "--name-only" revision)
     nil 'require-match
     nil 'magit-read-file-hist
     (or default (magit-buffer-file-name t)))))

(defun magit-read-file-trace (ignored)
  (let ((file  (magit-read-file-from-rev "HEAD"))
        (trace (read-string "Trace: ")))
    (if (string-match
         "^\\(/.+/\\|:[^:]+\\|[0-9]+,[-+]?[0-9]+\\)\\(:\\)?$" trace)
        (concat trace (or (match-string 2 trace) ":") file)
      (user-error "Trace is invalid, see man git-log"))))

(defvar magit-gpg-secret-key-hist nil)

(defun magit-read-gpg-secret-key (prompt &optional initial-input)
  (let ((keys (mapcar
               (lambda (key)
                 (list (epg-sub-key-id (car (epg-key-sub-key-list key)))
                       (-when-let (id-obj (car (epg-key-user-id-list key)))
                         (let    ((id-str (epg-user-id-string id-obj)))
                           (if (stringp id-str)
                               id-str
                             (epg-decode-dn id-obj))))))
               (epg-list-keys (epg-make-context epa-protocol) nil t))))
  (magit-completing-read prompt keys nil nil initial-input nil
                         (or (car magit-gpg-secret-key-hist) (car keys)))))

(defun magit-popup-read-file-name (prompt initial-input)
  (read-file-name prompt nil nil t initial-input))

;;; Modes (1)
;;;; Commit Mode
;;;;; Commit Core

(define-derived-mode magit-commit-mode magit-mode "Magit"
  "Mode for looking at a git commit.

\\<magit-commit-mode-map>Type `\\[magit-visit-item]` to visit the changed file, \
`\\[magit-toggle-section]` to hide or show a hunk,
`\\[magit-diff-more-context]` and `\\[magit-diff-less-context]` to change the \
size of the hunks.
Type `\\[magit-apply-item]` to apply a change to your worktree and \
`\\[magit-revert-item]` to reverse it.

\\{magit-commit-mode-map}
Unless shadowed by the mode specific bindings above, bindings
from the parent keymap `magit-mode-map' are also available."
  :group 'magit)

(defvar magit-commit-buffer-name "*magit-commit*"
  "Name of buffer used to display a commit.")

;;;###autoload
(defun magit-show-commit (commit &optional noselect module)
  "Show information about COMMIT."
  (interactive (list (magit-read-rev-with-default
                      "Show commit (hash or ref)")))
  (let ((default-directory (if module
                               (file-name-as-directory
                                (expand-file-name module (magit-get-top-dir)))
                             default-directory)))
    (when (magit-git-failure "cat-file" "commit" commit)
      (user-error "%s is not a commit" commit))
    (magit-mode-setup magit-commit-buffer-name
                      (if noselect 'display-buffer 'pop-to-buffer)
                      #'magit-commit-mode
                      #'magit-refresh-commit-buffer
                      commit)))

(defun magit-show-item-or-scroll-up ()
  "Update commit or status buffer for item at point.

Either show the commit or stash at point in another buffer,
or if that buffer is already displayed in the current frame
and contains information about that commit or stash, then
instead scroll the buffer up.  If there is no commit or
stash at point, then prompt for a commit."
  (interactive)
  (magit-show-item-or-scroll 'scroll-up))

(defun magit-show-item-or-scroll-down ()
  "Update commit or status buffer for item at point.

Either show the commit or stash at point in another buffer,
or if that buffer is already displayed in the current frame
and contains information about that commit or stash, then
instead scroll the buffer down.  If there is no commit or
stash at point, then prompt for a commit."
  (interactive)
  (magit-show-item-or-scroll 'scroll-down))

(defun magit-show-item-or-scroll (fn)
  (let (rev cmd buf win)
    (magit-section-case (info)
      (commit (setq rev info
                    cmd 'magit-show-commit
                    buf magit-commit-buffer-name))
      (stash  (setq rev info
                    cmd 'magit-diff-stash
                    buf magit-stash-buffer-name)))
    (if rev
        (if (and (setq buf (get-buffer buf))
                 (setq win (get-buffer-window buf))
                 (with-current-buffer buf
                   (equal rev (car magit-refresh-args))))
            (with-selected-window win
              (condition-case err
                  (funcall fn)
                (error
                 (goto-char (cl-case fn
                              (scroll-up   (point-min))
                              (scroll-down (point-max)))))))
          (funcall cmd rev t))
      (call-interactively 'magit-show-commit))))

(defun magit-refresh-commit-buffer (commit)
  (magit-git-insert-section (commitbuf nil)
      #'magit-wash-commit
    "log" "-1"
    "--decorate=full" "--pretty=medium"
    "--cc" "-p" (and magit-show-diffstat "--stat")
    magit-diff-options commit))

;;;;; Commit Washing

(defun magit-wash-commit ()
  (looking-at "^commit \\([a-z0-9]+\\)\\(?: \\(.+\\)\\)?$")
  (let ((rev  (match-string 1))
        (refs (match-string 2)))
    (delete-region (point) (1+ (line-end-position)))
    (magit-with-section
        (section headers 'headers
         (concat (propertize rev 'face 'magit-log-sha1)
                 (and refs (concat " "(magit-format-ref-labels refs)))
                 "\n"))
      (while (re-search-forward "^\\([a-z]+\\): +\\(.+\\)$" nil t)
        (when (string-match-p (match-string 1) "Merge")
          (let ((revs (match-string 2)))
            (delete-region (match-beginning 2) (match-end 2))
            (dolist (rev (split-string revs))
              (magit-insert-commit-button rev)
              (insert ?\s)))))
      (forward-line)))
  (forward-line)
  (let ((bound (save-excursion
                 (when (re-search-forward "^diff" nil t)
                   (copy-marker (match-beginning 0)))))
        (summary (buffer-substring-no-properties
                  (point) (line-end-position))))
    (delete-region (point) (1+ (line-end-position)))
    (magit-with-section (section message 'message (concat summary "\n"))
      (cond ((re-search-forward "^---" bound t)
             (goto-char (match-beginning 0))
             (delete-region (match-beginning 0) (match-end 0)))
            ((re-search-forward "^.[^ ]" bound t)
             (goto-char (1- (match-beginning 0)))))))
  (forward-line)
  (when magit-show-diffstat
    (magit-wash-diffstats))
  (forward-line)
  (magit-wash-diffs))

(defun magit-insert-commit-button (hash)
  (magit-with-section (section commit hash)
    (insert-text-button hash
                        'help-echo "Visit commit"
                        'action (lambda (button)
                                  (save-excursion
                                    (goto-char button)
                                    (magit-visit-item)))
                        'follow-link t
                        'mouse-face magit-item-highlight-face
                        'face 'magit-log-sha1)))

;;;; Status Mode

(define-derived-mode magit-status-mode magit-mode "Magit"
  "Mode for looking at git status.

\\<magit-status-mode-map>Type `\\[magit-stage-item]` to stage (add) an item, \
`\\[magit-unstage-item]` to unstage it.
Type `\\[magit-commit-popup]` to have a popup to commit, \
type `\\[magit-dispatch-popup]` to see others available popup.
Type `\\[magit-visit-item]` to visit something, and \
`\\[magit-toggle-section]` to show or hide section.

More information can be found in Info node `(magit)Status'

Other key binding:
\\{magit-status-mode-map}"
  :group 'magit)

(defvar magit-status-buffer-name "*magit: %t*"
  "Name of buffer used to display a repository's status.")

;;;###autoload
(defun magit-status (dir &optional switch-function)
  "Open a Magit status buffer for the Git repository containing DIR.
If DIR is not within a Git repository, offer to create a Git
repository in DIR.

Interactively, a prefix argument means to ask the user which Git
repository to use even if `default-directory' is under Git
control.  Two prefix arguments means to ignore `magit-repo-dirs'
when asking for user input.

Depending on option `magit-status-buffer-switch-function' the
status buffer is shown in another window (the default) or the
current window.  Non-interactively optional SWITCH-FUNCTION
can be used to override this."
  (interactive (list (if current-prefix-arg
                         (magit-read-top-dir
                          (> (prefix-numeric-value current-prefix-arg)
                             4))
                       (or (magit-get-top-dir)
                           (magit-read-top-dir nil)))))
  (magit-save-some-buffers)
  (-when-let (default-directory
              (or (magit-get-top-dir dir)
                  (and (yes-or-no-p
                        (format "No repository in %s.  Create one? " dir))
                       (progn (magit-init dir)
                              (magit-get-top-dir dir)))))
    (magit-mode-setup magit-status-buffer-name
                      (or switch-function
                          magit-status-buffer-switch-function)
                      #'magit-status-mode
                      #'magit-refresh-status)))

(defun magit-refresh-status ()
  (magit-git-exit-code "update-index" "--refresh")
  (magit-with-section (section status 'status)
    (run-hooks 'magit-status-sections-hook))
  (run-hooks 'magit-refresh-status-hook))

;;; Sections
;;;; Real Sections

(defun magit-insert-stashes ()
  (--when-let (magit-git-lines "stash" "list")
    (magit-with-section (section stashes 'stashes "Stashes:")
      (dolist (stash it)
        (string-match "^\\(stash@{\\([0-9]+\\)}\\): \\(.+\\)$" stash)
        (let ((stash (match-string 1 stash))
              (number (match-string 2 stash))
              (message (match-string 3 stash)))
          (magit-with-section (section stash stash)
            (insert number ": " message "\n"))))
      (insert "\n"))))

(defun magit-insert-untracked-files ()
  (--when-let (cl-mapcan (lambda (f)
                           (and (eq (aref f 0) ??) (list f)))
                         (magit-git-lines "status" "--porcelain"))
    (magit-with-section (section untracked 'untracked "Untracked files:")
      (dolist (file it)
        (setq file (magit-decode-git-path (substring file 3)))
        (magit-with-section (section file file)
          (insert "\t" file "\n")))
      (insert "\n"))))

(defun magit-insert-unstaged-changes ()
  (magit-git-insert-section (unstaged "Unstaged changes:")
      #'magit-wash-diffs
    "diff" magit-diff-extra-options))

(defun magit-insert-staged-changes ()
  (magit-git-insert-section (staged "Staged changes:")
      #'magit-wash-diffs
    "diff" "--cached" magit-diff-extra-options))

(defun magit-insert-unpulled-or-recent-commits ()
  (let ((tracked (magit-get-tracked-branch nil t)))
    (if (and tracked (not (equal (magit-rev-parse "HEAD")
                                 (magit-rev-parse tracked))))
        (magit-insert-unpulled-commits)
      (magit-git-insert-section (recent "Recent commits:")
          (apply-partially 'magit-wash-log 'unique)
        "log" "--format=format:%h %s" "-n" "10"))))

(defun magit-insert-unpulled-commits ()
  (-when-let (tracked (magit-get-tracked-branch nil t))
    (magit-git-insert-section (unpulled "Unpulled commits:")
        (apply-partially 'magit-wash-log 'unique)
      "log" "--format=format:%h %s" (concat "HEAD.." tracked))))

(defun magit-insert-unpushed-commits ()
  (-when-let (tracked (magit-get-tracked-branch nil t))
    (magit-git-insert-section (unpushed "Unpushed commits:")
        (apply-partially 'magit-wash-log 'unique)
      "log" "--format=format:%h %s" (concat tracked "..HEAD"))))

(defun magit-insert-unpulled-cherries ()
  (-when-let (tracked (magit-get-tracked-branch nil t))
    (magit-git-insert-section (unpulled "Unpulled commits:")
        (apply-partially 'magit-wash-log 'cherry)
      "cherry" "-v" (magit-abbrev-arg) (magit-get-current-branch) tracked)))

(defun magit-insert-unpushed-cherries ()
  (-when-let (tracked (magit-get-tracked-branch nil t))
    (magit-git-insert-section (unpushed "Unpushed commits:")
        (apply-partially 'magit-wash-log 'cherry)
      "cherry" "-v" (magit-abbrev-arg) tracked)))

;;;; Line Sections

(defun magit-insert-empty-line ()
  (insert "\n"))

(defun magit-insert-status-local-line ()
  (let ((branch (or (magit-get-current-branch) "(detached)")))
    (magit-insert-line-section (branch branch)
      (concat "Local: "
              (propertize branch 'face 'magit-branch)
              " " (abbreviate-file-name default-directory)))))

(defun magit-insert-status-remote-line ()
  (let* ((branch  (magit-get-current-branch))
         (tracked (magit-get-tracked-branch branch)))
    (when tracked
      (magit-insert-line-section (branch tracked)
        (concat "Remote: "
                (and (magit-get-boolean "branch" branch "rebase") "onto ")
                (magit-format-tracked-line tracked branch))))))

(defun magit-format-tracked-line (tracked branch)
  (when tracked
    (setq tracked (propertize tracked 'face 'magit-branch))
    (let ((remote (magit-get "branch" branch "remote")))
      (concat (if (string= "." remote)
                  (concat "branch " tracked)
                (when (string-match (concat "^" remote) tracked)
                  (setq tracked (substring tracked (1+ (length remote)))))
                (concat tracked " @ " remote
                        " (" (magit-get "remote" remote "url") ")"))))))

(defun magit-insert-status-head-line ()
  (-if-let (hash (magit-rev-parse "--verify" "HEAD"))
      (magit-insert-line-section (commit hash)
        (concat "Head: " (magit-format-rev-summary "HEAD")))
    (magit-insert-line-section (no-commit)
      "Head: nothing committed yet")))

(defun magit-insert-status-tags-line ()
  (let* ((current-tag (magit-get-current-tag t))
         (next-tag (magit-get-next-tag t))
         (both-tags (and current-tag next-tag t))
         (tag-subject (eq magit-status-tags-line-subject 'tag)))
    (when (or current-tag next-tag)
      (magit-insert-line-section (line)
        (concat
         (if both-tags "Tags: " "Tag: ")
         (and current-tag (apply 'magit-format-status-tag-sentence
                                 tag-subject current-tag))
         (and both-tags ", ")
         (and next-tag (apply 'magit-format-status-tag-sentence
                              (not tag-subject) next-tag)))))))

(defun magit-format-status-tag-sentence (behindp tag cnt &rest ignored)
  (concat (propertize tag 'face 'magit-tag)
          (and (> cnt 0)
               (concat (if (eq magit-status-tags-line-subject 'tag)
                           (concat " (" (propertize (format "%s" cnt)
                                                    'face 'magit-branch))
                         (format " (%i" cnt))
                       " " (if behindp "behind" "ahead") ")"))))

;;;; Progress Sections

(defun magit-insert-status-merge-line ()
  (-when-let (heads (magit-file-lines (magit-git-dir "MERGE_HEAD")))
    (magit-insert-line-section (line)
      (concat "Merging: "
              (mapconcat 'identity (mapcar 'magit-get-shortname heads) ", ")
              (and magit-status-show-sequence-help
                   "; Resolve conflicts, or press \"m A\" to Abort")))))

(defun magit-insert-status-rebase-lines ()
  (-when-let (rebase (magit-rebase-info))
    (cl-destructuring-bind (onto done total hash am) rebase
      (magit-insert-line-section (line)
        (concat (if am "Applying" "Rebasing")
                (format ": onto %s (%s of %s)" onto done total)
                (and magit-status-show-sequence-help
                     "; Press \"r\" to Abort, Skip, or Continue")))
      (when (and (not am) hash)
        (magit-insert-line-section (commit hash)
          (concat "Stopped: " (magit-format-rev-summary hash)))))))

(defun magit-insert-branch-description ()
  (let ((branch (magit-get-current-branch)))
    (--when-let (magit-git-lines
                 "config" (format "branch.%s.description" branch))
      (magit-with-section
          (section branchdesc branch (concat branch ": " (car it)) t)
        (insert (mapconcat 'identity (cdr it) "\n"))
        (insert "\n\n")))))

(defun magit-insert-rebase-sequence ()
  (let ((f (magit-git-dir "rebase-merge/git-rebase-todo")))
    (when (file-exists-p f)
      (magit-with-section (section rebase-todo 'rebase-todo "Rebasing:")
        (cl-loop
         for line in (magit-file-lines f)
         when (string-match
               "^\\(pick\\|reword\\|edit\\|squash\\|fixup\\) \\([^ ]+\\) \\(.*\\)$"
               line)
         do (let ((cmd  (match-string 1 line))
                  (hash (match-string 2 line))
                  (msg  (match-string 3 line)))
              (magit-with-section (section commit hash)
                (insert cmd " ")
                (insert (propertize
                         (magit-rev-parse "--short" hash)
                         'face 'magit-log-sha1))
                (insert " " msg "\n"))))
        (insert "\n")))))

(defun magit-insert-bisect-output ()
  (when (magit-bisecting-p)
    (let ((lines
           (or (magit-file-lines (magit-git-dir "BISECT_CMD_OUTPUT"))
               (list "Bisecting: (no saved bisect output)"
                     "It appears you have invoked `git bisect' from a shell."
                     "There is nothing wrong with that, we just cannot display"
                     "anything useful here.  Consult the shell output instead.")))
          (done-re "^[a-z0-9]\\{40\\} is the first bad commit$"))
      (magit-with-section
          (section bisect-output 'bisect-output
                   (propertize
                    (or (and (string-match done-re (car lines)) (pop lines))
                        (cl-find-if (apply-partially 'string-match done-re)
                                    lines)
                        (pop lines))
                    'face 'magit-section-title)
                   t)
        (dolist (line lines)
          (insert line "\n"))))
    (insert "\n")))

(defun magit-insert-bisect-rest ()
  (when (magit-bisecting-p)
    (magit-git-insert-section (bisect-view "Bisect Rest:")
        (apply-partially 'magit-wash-log 'bisect-vis)
      "bisect" "visualize" "git" "log"
      "--pretty=format:%h%d %s" "--decorate=full")))

(defun magit-insert-bisect-log ()
  (when (magit-bisecting-p)
    (magit-git-insert-section (bisect-log "Bisect Log:")
        #'magit-wash-bisect-log
      "bisect" "log")))

(defun magit-wash-bisect-log ()
  (let (beg)
    (while (progn (setq beg (point-marker))
                  (re-search-forward "^\\(git bisect [^\n]+\n\\)" nil t))
      (let ((heading (match-string-no-properties 1)))
        (delete-region (match-beginning 0) (match-end 0))
        (save-restriction
          (narrow-to-region beg (point))
          (goto-char (point-min))
          (magit-with-section (section bisect-log 'bisect-log heading t)
            (magit-wash-sequence
             (apply-partially 'magit-wash-log-line 'bisect-log
                              (magit-abbrev-length)))))))
    (when (re-search-forward
           "# first bad commit: \\[\\([a-z0-9]\\{40\\}\\)\\] [^\n]+\n" nil t)
      (let ((hash (match-string-no-properties 1)))
        (delete-region (match-beginning 0) (match-end 0))
        (magit-with-section
            (section 'bisect-log 'bisect-log
                     (concat hash " is the first bad commit\n")))))))

(defun magit-bisecting-p ()
  (file-exists-p (magit-git-dir "BISECT_LOG")))

;;; Porcelain
;;;; Apply
;;;;; Apply Commands
;;;;;; Apply

(defun magit-apply-item ()
  "Apply the item at point to the current working tree."
  (interactive)
  (magit-section-action apply (info)
    (([* unstaged] [* staged])
     (user-error "Change is already in your working tree"))
    (hunk   (magit-apply-hunk-item it))
    (diff   (magit-apply-diff-item it))
    (stash  (magit-stash-apply info))
    (commit (magit-apply-commit info))))

;;;;;; Stage

(defun magit-stage-item (&optional file)
  "Add the item at point to the staging area.
With a prefix argument, prompt for a file to be staged instead."
  (interactive
   (when current-prefix-arg
     (list (file-relative-name (read-file-name "File to stage: " nil nil t)
                               (magit-get-top-dir)))))
  (if file
      (magit-run-git "add" file)
    (magit-section-action stage (info)
      ([file untracked]
       (magit-run-git
        (cond
         ((use-region-p)
          (cons "add" (magit-section-region-siblings #'magit-section-info)))
         ((and (string-match-p "/$" info)
               (file-exists-p (expand-file-name ".git" info)))
          (let ((repo (read-string
                       "Add submodule tracking remote repo (empty to abort): "
                       (let ((default-directory
                               (file-name-as-directory
                                (expand-file-name info default-directory))))
                         (magit-get "remote.origin.url")))))
            (if (equal repo "")
                (user-error "Abort")
              (list "submodule" "add" repo (substring info 0 -1)))))
         (t
          (list "add" info)))))
      (untracked
       (magit-run-git "add" "--" (magit-git-lines "ls-files" "--other"
                                                  "--exclude-standard")))
      ([hunk diff unstaged]
       (magit-apply-hunk-item it "--cached"))
      ([diff unstaged]
       (magit-run-git "add" "-u"
                      (if (use-region-p)
                          (magit-section-region-siblings #'magit-section-info)
                        info)))
      (unstaged
       (magit-stage-all))
      ([* staged]
       (user-error "Already staged"))
      (hunk (user-error "Can't stage this hunk"))
      (diff (user-error "Can't stage this diff")))))

;;;###autoload
(defun magit-stage-all (&optional include-untracked)
  "Add all remaining changes in tracked files to staging area.
With a prefix argument, add remaining untracked files as well.
\('git add [--update] .')."
  (interactive "P")
  (when (or (not magit-stage-all-confirm)
            (not (magit-anything-staged-p))
            (yes-or-no-p "Stage all changes? "))
    (magit-run-git "add" (unless include-untracked "--update") ".")))

;;;;;; Unstage

(defun magit-unstage-item ()
  "Remove the item at point from the staging area."
  (interactive)
  (magit-section-action unstage (info)
    ([hunk diff staged]
     (magit-apply-hunk-item it "--reverse" "--cached"))
    ([diff staged]
     (when (eq info 'unmerged)
       (user-error "Can't unstage an unmerged file.  Resolve it first"))
     (let ((files (if (use-region-p)
                      (magit-section-region-siblings #'magit-section-info)
                    (list info))))
       (if (magit-no-commit-p)
           (magit-run-git "rm" "--cached" "--" files)
         (magit-run-git "reset" "-q" "HEAD" "--" files))))
    (staged
     (magit-unstage-all))
    ([* unstaged]
     (user-error "Already unstaged"))
    (hunk (user-error "Can't unstage this hunk"))
    (diff (user-error "Can't unstage this diff"))))

;;;###autoload
(defun magit-unstage-all ()
  "Remove all changes from staging area.
\('git reset --mixed HEAD')."
  (interactive)
  (when (or (not magit-unstage-all-confirm)
            (and (not (magit-anything-unstaged-p))
                 (not (magit-git-lines "ls-files" "--others" "-t"
                                       "--exclude-standard")))
            (yes-or-no-p "Unstage all changes? "))
    (magit-run-git "reset" "HEAD" "--")))

;;;;;; Discard

(defun magit-discard-item ()
  "Remove the change introduced by the item at point."
  (interactive)
  (magit-section-action discard (info parent-info diff-status)
    ([file untracked]
     (when (yes-or-no-p (format "Delete %s? " info))
       (if (and (file-directory-p info)
                (not (file-symlink-p info)))
           (delete-directory info 'recursive)
         (delete-file info))
       (magit-refresh)))
    (untracked
     (when (yes-or-no-p "Delete all untracked files and directories? ")
       (magit-run-git "clean" "-df")))
    ([hunk diff unstaged]
     (when (yes-or-no-p (if (use-region-p)
                            "Discard changes in region? "
                          "Discard hunk? "))
       (magit-apply-hunk-item it "--reverse")))
    ([hunk diff staged]
     (cond ((magit-anything-unstaged-p parent-info)
            (user-error "Cannot discard this hunk, file has unstaged changes"))
           ((yes-or-no-p (if (use-region-p)
                             "Discard changes in region? "
                           "Discard hunk? "))
            (magit-apply-hunk-item it "--reverse" "--index"))))
    ([diff unstaged]
     (if (eq diff-status 'unmerged)
         (magit-checkout-stage info (magit-checkout-read-stage info))
       (magit-discard-diff it nil)))
    ([diff staged]
     (if (magit-anything-unstaged-p (magit-section-info it))
         (user-error "Cannot discard this hunk, file has unstaged changes")
       (magit-discard-diff it t)))
    (hunk   (user-error "Can't discard this hunk"))
    (diff   (user-error "Can't discard this diff"))
    (stash  (when (yes-or-no-p "Discard stash? ")
              (magit-stash-drop info)))
    (branch (when (yes-or-no-p
                   (if current-prefix-arg
                       (concat "Force delete branch [" info "]? ")
                     (concat "Delete branch [" info "]? ")))
              (magit-branch-delete info current-prefix-arg)))
    (remote (when (yes-or-no-p "Remove remote? ")
              (magit-remote-remove info)))))

;;;;;; Revert

(defun magit-revert-item ()
  "Revert the item at point.
The change introduced by the item is reversed in the current
working tree."
  (interactive)
  (magit-section-action revert (info)
    ([* unstaged] (magit-discard-item))
    (commit (when (or (not magit-revert-item-confirm)
                      (yes-or-no-p "Revert this commit? "))
              (magit-revert-commit info)))
    (diff   (when (or (not magit-revert-item-confirm)
                      (yes-or-no-p "Revert this diff? "))
              (magit-apply-diff-item it "--reverse")))
    (hunk   (when (or (not magit-revert-item-confirm)
                      (yes-or-no-p "Revert this hunk? "))
              (magit-apply-hunk-item it "--reverse")))))

(defun magit-revert-commit (commit)
  (magit-assert-one-parent commit "revert")
  (magit-run-git "revert" "--no-commit" commit))

(defconst magit-revert-backup-file "magit/reverted.diff")

(defun magit-revert-undo ()
  "Re-apply the previously reverted hunk.
Also see option `magit-revert-backup'."
  (interactive)
  (let ((file (magit-git-dir magit-revert-backup-file)))
    (if (file-readable-p file)
        (magit-run-git "apply" file)
      (user-error "No backups exist"))
    (magit-refresh)))

;;;;; Apply Core

(defun magit-discard-diff (diff stagedp)
  (let ((file (magit-section-info diff)))
    (cl-case (magit-section-diff-status diff)
      (deleted
       (when (yes-or-no-p (format "Resurrect %s? " file))
         (when stagedp
           (magit-run-git "reset" "-q" "--" file))
         (magit-run-git "checkout" "--" file)))
      (new
       (when (yes-or-no-p (format "Delete %s? " file))
         (magit-run-git "rm" "-f" "--" file)))
      (t
       (when (yes-or-no-p (format "Discard changes to %s? " file))
         (if stagedp
             (magit-run-git "checkout" "HEAD" "--" file)
           (magit-run-git "checkout" "--" file)))))))

(defun magit-apply-commit (commit)
  (magit-assert-one-parent commit "cherry-pick")
  (magit-run-git "cherry-pick" "--no-commit" commit))

(defun magit-apply-diff-item (diff &rest args)
  (when (member "-U0" magit-diff-options)
    (setq args (cons "--unidiff-zero" args)))
  (let ((buf (generate-new-buffer " *magit-input*")))
    (unwind-protect
        (progn (magit-insert-diff-item-patch diff buf)
               (magit-run-git-with-input
                buf "apply" args "--ignore-space-change" "-"))
      (kill-buffer buf))))

(defun magit-apply-hunk-item (hunk &rest args)
  "Apply single hunk or part of a hunk to the index or working file.

This function is the core of magit's stage, unstage, apply, and
revert operations.  HUNK (or the portion of it selected by the
region) will be applied to either the index, if \"--cached\" is a
member of ARGS, or to the working file otherwise."
  (when (string-match "^diff --cc" (magit-section-parent-info hunk))
    (user-error (concat "Cannot un-/stage individual resolution hunks.  "
                        "Please stage the whole file.")))
  (let ((use-region (use-region-p)))
    (when (member "-U0" magit-diff-options)
      (setq args (cons "--unidiff-zero" args))
      (when use-region
        (user-error (concat "Not enough context to partially apply hunk.  "
                            "Use `+' to increase context."))))
    (let ((buf (generate-new-buffer " *magit-input*")))
      (unwind-protect
          (progn (if use-region
                     (magit-insert-hunk-item-region-patch
                      hunk (member "--reverse" args)
                      (region-beginning) (region-end) buf)
                   (magit-insert-hunk-item-patch hunk buf))
                 (magit-revert-backup buf args)
                 (magit-run-git-with-input
                  buf "apply" args "--ignore-space-change" "-"))
        (kill-buffer buf)))))

(defun magit-insert-diff-item-patch (diff buf)
  (magit-insert-region (magit-section-content-beginning diff)
                       (magit-section-end diff)
                       buf))

(defun magit-insert-hunk-item-patch (hunk buf)
  (magit-diff-item-insert-header (magit-section-parent hunk) buf)
  (magit-insert-region (magit-section-beginning hunk)
                       (magit-section-end hunk)
                       buf))

(defun magit-insert-hunk-item-region-patch (hunk reverse beg end buf)
  (magit-diff-item-insert-header (magit-section-parent hunk) buf)
  (save-excursion
    (goto-char (magit-section-beginning hunk))
    (magit-insert-current-line buf)
    (forward-line)
    (let ((copy-op (if reverse "+" "-")))
      (while (< (point) (magit-section-end hunk))
        (cond ((and (<= beg (point)) (< (point) end))
               (magit-insert-current-line buf))
              ((looking-at " ")
               (magit-insert-current-line buf))
              ((looking-at copy-op)
               (let ((text (buffer-substring-no-properties
                            (+ (point) 1) (line-beginning-position 2))))
                 (with-current-buffer buf
                   (insert " " text)))))
        (forward-line))))
  (with-current-buffer buf
    (diff-fixup-modifs (point-min) (point-max))))

(defun magit-diff-item-insert-header (diff buf)
  (let ((src (magit-section-diff-file2 diff))
        (dst (magit-section-info diff)))
    (with-current-buffer buf
      (insert (format "diff --git a/%s b/%s\n--- a/%s\n+++ b/%s\n"
                      src dst src dst)))))

(defun magit-insert-region (beg end buf)
  (let ((text (buffer-substring-no-properties beg end)))
    (with-current-buffer buf
      (insert text))))

(defun magit-insert-current-line (buf)
  (let ((text (buffer-substring-no-properties
               (line-beginning-position) (line-beginning-position 2))))
    (with-current-buffer buf
      (insert text))))

(defun magit-revert-backup (buffer args)
  (when (and magit-revert-backup (member "--reverse" args))
    (with-current-buffer buffer
      (let ((buffer-file-name (magit-git-dir magit-revert-backup-file))
            (make-backup-files t)
            (backup-directory-alist nil)
            (version-control t)
            (kept-old-versions 0)
            (kept-new-versions 10))
        (make-directory (file-name-directory buffer-file-name) t)
        (save-buffer 16)))))

;;;; Visit

(defun magit-visit-item (&optional other-window)
  "Visit current item.
With a prefix argument, visit in other window."
  (interactive "P")
  (magit-section-action visit (info parent-info)
    ((diff diffstat [file untracked])
     (magit-visit-file-item info other-window))
    (hunk     (magit-visit-file-item parent-info other-window
                                     (magit-hunk-item-target-line it)
                                     (current-column)))
    (staged   (magit-diff-staged))
    (unstaged (magit-diff-unstaged))
    (unpushed (magit-diff-unpushed))
    (unpulled (magit-diff-unpulled))
    (stash    (magit-diff-stash info))
    (commit   (magit-show-commit info))
    (mcommit  (magit-show-commit info nil parent-info))
    (branch   (magit-checkout info))))

(defun magit-visit-file-item (file &optional other-window line column)
  (unless file
    (user-error "Can't get pathname for this file"))
  (unless (file-exists-p file)
    (user-error "Can't visit deleted file: %s" file))
  (if (file-directory-p file)
      (progn
        (setq file (file-name-as-directory (expand-file-name file)))
        (if (equal (magit-get-top-dir (file-name-directory file))
                   (magit-get-top-dir))
            (magit-dired-jump other-window)
          (magit-status file (if other-window
                                 'pop-to-buffer
                               'switch-to-buffer))))
    (if other-window
        (find-file-other-window file)
      (find-file file))
    (when line
      (goto-char (point-min))
      (forward-line (1- line))
      (when (> column 0)
        (move-to-column (1- column))))))

(defun magit-hunk-item-target-line (hunk)
  (save-excursion
    (beginning-of-line)
    (let ((line (line-number-at-pos)))
      (goto-char (magit-section-beginning hunk))
      (unless (looking-at "@@+ .* \\+\\([0-9]+\\)\\(,[0-9]+\\)? @@+")
        (user-error "Hunk header not found"))
      (let ((target (string-to-number (match-string 1))))
        (forward-line)
        (while (< (line-number-at-pos) line)
          ;; XXX - deal with combined diffs
          (unless (looking-at "-")
            (setq target (+ target 1)))
          (forward-line))
        target))))

;;;###autoload
(defun magit-dired-jump (&optional other-window)
  "Visit current item in dired.
With a prefix argument, visit in other window."
  (interactive "P")
  (require 'dired-x)
  (dired-jump other-window
              (file-truename
               (magit-section-action dired-jump (info parent-info)
                 ([file untracked] info)
                 ((diff diffstat) info)
                 (hunk parent-info)
                 (t default-directory)))))

(defvar-local magit-file-log-file nil)
(defvar-local magit-show-current-version nil)

;;;###autoload
(defun magit-show (rev file &optional switch-function)
  "Display and select a buffer containing FILE as stored in REV.

Insert the contents of FILE as stored in the revision REV into a
buffer.  Then select the buffer using `pop-to-buffer' or with a
prefix argument using `switch-to-buffer'.  Non-interactivity use
SWITCH-FUNCTION to switch to the buffer, if that is nil simply
return the buffer, without displaying it."
  (interactive
   (let ((rev (magit-get-current-branch)) file section)
     (magit-section-case (info parent)
       (commit (setq file magit-file-log-file rev info))
       (hunk   (setq file (magit-section-info parent)))
       (diff   (setq file (magit-section-info it))))
     (setq rev  (magit-read-rev "Retrieve file from revision" rev)
           file (cl-case rev
                  (working (read-file-name "Find file: "))
                  (index   (magit-read-file-from-rev "HEAD" file))
                  (t       (magit-read-file-from-rev rev file))))
     (list rev file (if current-prefix-arg
                        'switch-to-buffer
                      'pop-to-buffer))))
  (let (buffer)
    (if (eq rev 'working)
        (setq buffer (find-file-noselect file))
      (let ((name (format "%s.%s" file
                          (if (symbolp rev)
                              (format "@{%s}" rev)
                            (replace-regexp-in-string "/" ":" rev)))))
        (setq buffer (get-buffer name))
        (when buffer
          (with-current-buffer buffer
            (if (and (equal file magit-file-name)
                     (equal rev  magit-show-current-version))
                (let ((inhibit-read-only t))
                  (erase-buffer))
              (setq buffer nil))))
        (with-current-buffer
            (or buffer (setq buffer (create-file-buffer name)))
          (setq buffer-read-only t)
          (with-silent-modifications
            (if (eq rev 'index)
                (let ((temp (car (split-string
                                  (magit-git-string "checkout-index"
                                                    "--temp" file)
                                  "\t")))
                      (inhibit-read-only t))
                  (insert-file-contents temp nil nil nil t)
                  (delete-file temp))
              (magit-git-insert "cat-file" "-p" (concat rev ":" file))))
          (let ((buffer-file-name (expand-file-name file (magit-get-top-dir))))
            (normal-mode t))
          (setq magit-file-name file)
          (setq magit-show-current-version rev)
          (goto-char (point-min)))))
    (when switch-function
      (with-current-buffer buffer
        (funcall switch-function (current-buffer))))
    buffer))

;;;; Act
;;;;; Init

;;;###autoload
(defun magit-init (directory)
  "Create or reinitialize a Git repository.
Read directory name and initialize it as new Git repository.

If the directory is below an existing repository, then the user
has to confirm that a new one should be created inside; or when
the directory is the root of the existing repository, whether
it should be reinitialized.

Non-interactively DIRECTORY is always (re-)initialized."
  (interactive
   (let* ((dir (file-name-as-directory
                (expand-file-name
                 (read-directory-name "Create repository in: "))))
          (top (magit-get-top-dir dir)))
     (if (and top
              (not (yes-or-no-p
                    (if (string-equal top dir)
                        (format "Reinitialize existing repository %s? " dir)
                      (format "%s is a repository.  Create another in %s? "
                              top dir)))))
         (user-error "Abort")
       dir)))
  (magit-run-git "init" (expand-file-name directory)))

;;;;; Merging

(magit-define-popup magit-merge-popup
  "Popup console for merge commands."
  'magit-popups 'magit-popup-sequence-mode
  :man-page "git-merge"
  :switches '((?f "Fast-forward only" "--ff-only")
              (?n "No fast-forward"   "--no-ff")
              (?s "Squash"            "--squash"))
  :options  '((?s "Strategy" "--strategy=" read-from-minibuffer))
  :actions  '((?m "Merge"                  magit-merge)
              (?e "Merge and edit message" magit-merge-editmsg)
              (?n "Merge but don't commit" magit-merge-nocommit))
  :sequence-actions   '((?a "Abort merge"  magit-merge-abort)
                        (?c "Commit merge" magit-commit))
  :sequence-predicate 'magit-merge-state
  :default-action 'magit-merge)

;;;###autoload
(defun magit-merge (rev &optional args nocommit)
  "Merge commit REV into the current branch; using default message.

Unless there are conflicts or a prefix argument is used create a
merge commit using a generic commit message and without letting
the user inspect the result.  With a prefix argument pretend the
merge failed to give the user the opportunity to inspect the
merge.

\(git merge --no-edit|--no-commit [ARGS] REV)"
  (interactive (list (magit-merge-read-rev)
                     magit-current-popup-args
                     current-prefix-arg))
  (magit-merge-assert)
  (magit-run-git "merge" (if nocommit "--no-commit" "--no-edit") args rev))

;;;###autoload
(defun magit-merge-editmsg (rev &optional args)
  "Merge commit REV into the current branch; and edit message.
Perform the merge and prepare a commit message but let the user
edit it.
\n(git merge --edit [ARGS] rev)"
  (interactive (list (magit-merge-read-rev) magit-current-popup-args))
  (magit-merge-assert)
  (magit-run-git-with-editor "merge" "--edit" args rev))

;;;###autoload
(defun magit-merge-nocommit (rev &optional args)
  "Merge commit REV into the current branch; pretending it failed.
Pretend the merge failed to give the user the opportunity to
inspect the merge and change the commit message.
\n(git merge --no-commit [ARGS] rev)"
  (interactive (list (magit-merge-read-rev) magit-current-popup-args))
  (magit-merge-assert)
  (magit-run-git "merge" "--no-commit" args rev))

;;;###autoload
(defun magit-merge-abort ()
  "Abort the current merge operation.
\n(git merge --abort)"
  (interactive)
  (if (file-exists-p (magit-git-dir "MERGE_HEAD"))
      (when (yes-or-no-p "Abort merge? ")
        (magit-run-git-async "merge" "--abort"))
    (user-error "No merge in progress")))

(defun magit-checkout-stage (file arg &optional restore-conflict)
  "During a conflict checkout and stage side, or restore conflict."
  (interactive
   (let ((default-directory (magit-get-top-dir)))
     (if t ; FIXME conflicts occur in other situations too
         ;; (file-exists-p (magit-git-dir "MERGE_HEAD"))
         (let ((file (magit-completing-read
                      "Checkout file"
                      (magit-git-lines "ls-files")
                      nil nil nil 'magit-read-file-hist
                      (magit-section-case (info)
                        ((diff diffstat [file untracked]) info)))))
           (cond
            ((member file (magit-git-lines "diff" "--name-only"
                                           "--diff-filter=U"))
             (list file (magit-checkout-read-stage file)))
            ((yes-or-no-p (format "Restore conflicts in %s? " file))
             (list file "--merge" t))
            (t
             (user-error "Quit"))))
       (user-error "No merge in progress"))))
  (if restore-conflict
      (with-temp-buffer
        (insert "0 0000000000000000000000000000000000000000\t" file "\n")
        (--> (magit-git-string "ls-tree" (magit-git-string
                                          "merge-base" "MERGE_HEAD" "HEAD")
                               file)
          (replace-regexp-in-string "\t" " 1\t" it)
          (insert it "\n"))
        (--> (magit-git-string "ls-tree" "HEAD" file)
          (replace-regexp-in-string "\t" " 2\t" it)
          (insert it "\n"))
        (--> (magit-git-string "ls-tree" "MERGE_HEAD" file)
          (replace-regexp-in-string "\t" " 3\t" it)
          (insert it "\n"))
        (magit-run-git-with-input (current-buffer) "checkout" arg file))
    (magit-call-git "checkout" arg file)
    (if (string= arg "--merge")
        (magit-refresh)
      (magit-run-git "add" file))))

(defun magit-merge-state ()
  (file-exists-p (magit-git-dir "MERGE_HEAD")))

(defun magit-merge-assert ()
  (or (not (magit-anything-modified-p))
      (not magit-merge-warn-dirty-worktree)
      (yes-or-no-p (concat "Running merge in a dirty worktree "
                           "could cause data loss.  Continue?"))
      (error "Abort")))

(defun magit-merge-read-rev ()
  (magit-read-rev "Merge"
                  (or (magit-guess-branch)
                      (magit-get-previous-branch))))

(defun magit-checkout-read-stage (file)
  (magit-read-char-case (format "For %s checkout: " file) t
    (?o "[o]ur stage"   "--ours")
    (?t "[t]heir stage" "--theirs")
    (?c "[c]onflict"    "--merge")))

;;;;; Branching

(magit-define-popup magit-branch-popup
  "Popup console for branch commands."
  'magit-popups
  :man-page "git-branch"
  :switches '((?t "Set upstream configuration" "--track")
              (?m "Merged to HEAD"             "--merged")
              (?M "Merged to master"           "--merged=master")
              (?n "Not merged to HEAD"         "--no-merged")
              (?N "Not merged to master"       "--no-merged=master"))
  :options  '((?c "Contains"   "--contains="  magit-popup-read-rev)
              (?m "Merged"     "--merged="    magit-popup-read-rev)
              (?n "Not merged" "--no-merged=" magit-popup-read-rev))
  :actions  '((?v "Branch manager" magit-branch-manager)
              (?b "Checkout"       magit-checkout)
              (?c "Create"         magit-branch-and-checkout)
              (?r "Rename"         magit-branch-rename)
              (?k "Delete"         magit-branch-delete))
  :default-action 'magit-checkout)

;;;###autoload
(defun magit-checkout (revision)
  "Switch 'HEAD' to REVISION and update working tree.
Fails if working tree or staging area contain uncommitted changes.
\n(git checkout REVISION)."
  (interactive
   (list (let ((current (magit-get-current-branch))
               (default (or (magit-guess-branch)
                            (magit-get-previous-branch))))
           (magit-read-rev "Checkout"
                           (unless (equal default current) default)
                           current))))
  (magit-save-some-buffers)
  (magit-run-git "checkout" revision))

;;;###autoload
(defun magit-branch-and-checkout (branch parent)
  "Switch 'HEAD' to new BRANCH at revision PARENT and update working tree.
Fails if working tree or staging area contain uncommitted changes.
\n(git checkout ARGS -b BRANCH PARENT)."
  (interactive
   (list (read-string "Create and checkout branch: ")
         (magit-read-rev "Parent" (or (magit-guess-branch)
                                      (magit-get-current-branch)))))
  (cond ((run-hook-with-args-until-success
          'magit-branch-create-hook branch parent))
        ((and branch (not (string= branch "")))
         (magit-save-some-buffers)
         (magit-run-git "checkout" magit-current-popup-args
                        "-b" branch parent))))

;;;###autoload
(defun magit-branch-delete (branch &optional force)
  "Delete the BRANCH.
If the branch is the current one, offers to switch to `master'
first.  With prefix, forces the removal even if it hasn't been
merged.  Works with local and remote branches.
\n(git branch -d|-D BRANCH || git push REMOTE :refs/heads/BRANCH)."
  (interactive (list (magit-read-rev "Branch to delete"
                                     (or (magit-guess-branch)
                                         (magit-get-previous-branch)))
                     current-prefix-arg))
  (if (string-match "^\\(?:refs/\\)?remotes/\\([^/]+\\)/\\(.+\\)" branch)
      (magit-run-git-async "push"
                           (match-string 1 branch)
                           (concat ":" (match-string 2 branch)))
    (let* ((current (magit-get-current-branch))
           (is-current (string= branch current))
           (is-master (string= branch "master"))
           (args (list "branch" (if force "-D" "-d") branch)))
      (cond
       ((and is-current is-master)
        (message "Cannot delete master branch while it's checked out."))
       (is-current
        (if (y-or-n-p "Cannot delete current branch.  Switch to master first? ")
            (progn
              (magit-checkout "master")
              (magit-run-git args))
          (message "The current branch was not deleted.")))
       (t
        (magit-run-git args))))))

;;;###autoload
(defun magit-branch-edit-description (branch)
  "Edit the description of BRANCH."
  (interactive (list (magit-read-rev "Edit branch description"
                                     (or (magit-guess-branch)
                                         (magit-get-current-branch)))))
  (magit-run-git-with-editor "branch" "--edit-description"))

;;;###autoload
(defun magit-branch-rename (old new &optional force)
  "Rename branch OLD to NEW.
With prefix, forces the rename even if NEW already exists.
\n(git branch -m|-M OLD NEW)."
  (interactive
   (let* ((old (magit-read-rev-with-default "Old name"))
          (new (read-string "New name: " old)))
     (list old new current-prefix-arg)))
  (if (or (null new) (string= new "")
          (string= old new))
      (message "Cannot rename branch \"%s\" to \"%s\"." old new)
    (magit-run-git "branch" (if force "-M" "-m") old new)))

(defun magit-guess-branch ()
  "Return a branch name depending on the context of cursor.
If no branch is found near the cursor return nil."
  (magit-section-case (info parent-info)
    (branch          info)
    ([commit wazzup] parent-info)
    ([commit       ] (magit-get-shortname info))
    ([       wazzup] info)))

;;;;; Remoting

(magit-define-popup magit-remote-popup
  "Popup console for remote commands."
  'magit-popups
  :man-page "git-remote"
  :actions  '((?v "Remote manager" magit-branch-manager)
              (?a "Add"            magit-remote-add)
              (?r "Rename"         magit-remote-rename)
              (?k "Remove"         magit-remote-remove))
  :default-action 'magit-branch-manager)

;;;###autoload
(defun magit-remote-add (remote url)
  "Add the REMOTE and fetch it.
\n(git remote add -f REMOTE URL)."
  (interactive (list (read-string "Remote name: ")
                     (read-string "Remote url: ")))
  (magit-run-git-async "remote" "add" "-f" remote url))

;;;###autoload
(defun magit-remote-remove (remote)
  "Delete the REMOTE.
\n(git remote rm REMOTE)."
  (interactive (list (magit-read-remote "Delete remote")))
  (magit-run-git "remote" "rm" remote))

;;;###autoload
(defun magit-remote-rename (old new)
  "Rename remote OLD to NEW.
\n(git remote rename OLD NEW)."
  (interactive
   (let* ((old (magit-read-remote "Old name"))
          (new (read-string "New name: " old)))
     (list old new)))
  (if (or (null old) (string= old "")
          (null new) (string= new "")
          (string= old new))
      (message "Cannot rename remote \"%s\" to \"%s\"." old new)
    (magit-run-git "remote" "rename" old new)))

(defun magit-guess-remote ()
  (magit-section-case (info parent-info)
    (remote info)
    (branch parent-info)
    (t      (if (string= info ".") info (magit-get-current-remote)))))

;;;;; Rebasing

(magit-define-popup magit-rebase-popup
  "Key menu for rebasing."
  'magit 'magit-popup-sequence-mode
  :man-page "git-rebase"
  :switches '((?k "Keep empty commits" "--keep-empty")
              (?p "Preserve merges" "--preserve-merges")
              (?c "Lie about author date" "--committer-date-is-author-date")
              (?a "Autosquash" "--autosquash")
              (?A "Autostash" "--autostash"))
  :actions  '((?r "Rebase"      magit-rebase)
              (?o "Rebase onto" magit-rebase-onto)
              (?e "Interactive" magit-rebase-interactive)
              (?f "Autosquash"  magit-rebase-autosquash))
  :sequence-actions '((?r "Continue" magit-rebase-continue)
                      (?s "Skip"     magit-rebase-skip)
                      (?e "Edit"     magit-rebase-edit)
                      (?a "Abort"    magit-rebase-abort))
  :sequence-predicate 'magit-rebase-in-progress-p)

;;;###autoload
(defun magit-rebase (upstream &optional args)
  "Start an non-interactive rebase operation.
\n(git rebase UPSTREAM[^] [ARGS])"
  (interactive
   (if (magit-rebase-in-progress-p)
       (list nil)
     (let ((branch (magit-get-current-branch)))
       (list (magit-read-rev
              "Rebase to" (magit-get-tracked-branch branch) branch)
             magit-current-popup-args))))
  (if upstream
      (progn (message "Rebasing...")
             (magit-run-git "rebase" upstream)
             (message "Rebasing...done"))
    (magit-log-select
      `(lambda (commit)
         (magit-rebase (concat commit "^") (list ,@args))))))

;;;###autoload
(defun magit-rebase-onto (newbase upstream &optional args)
  "Start an non-interactive rebase operation, using `--onto'.
\n(git rebase --onto NEWBASE UPSTREAM[^] [ARGS])"
  (interactive (list (magit-read-rev "Rebase onto") nil))
  (if upstream
      (progn (message "Rebasing...")
             (magit-run-git "rebase" "--onto" newbase upstream args)
             (message "Rebasing...done"))
    (magit-log-select
      `(lambda (commit)
         (magit-rebase-onto ,newbase (concat commit "^") ,args)))))

;;;###autoload
(defun magit-rebase-interactive (commit &optional args)
  "Start an interactive rebase operation.
\n(git rebase -i COMMIT[^] [ARGS])"
  (interactive (let ((commit (magit-section-case (info) (commit info))))
                 (list (and commit (concat commit "^"))
                       magit-current-popup-args)))
  (cond
   ((or (not with-editor-emacsclient-executable)
        (tramp-tramp-file-p default-directory))
    (error "Implementation does not handle remote (tramp) repositories"))
   ((magit-rebase-in-progress-p)
    (magit-rebase-popup))
   ((setq commit (magit-rebase-interactive-assert commit))
    (magit-rebase-async "-i" commit args))
   (t
    (magit-log-select
      `(lambda (commit)
         (magit-rebase-interactive (concat commit "^") (list ,@args)))))))

;;;###autoload
(defun magit-rebase-autosquash (commit &optional args)
  "Combine squash and fixup commits with their intended targets.
\n(git rebase -i COMMIT[^] --autosquash --autostash [ARGS])"
  (interactive (list (magit-get-tracked-branch) magit-current-popup-args))
  (if (setq commit (magit-rebase-interactive-assert commit))
      (let ((process-environment process-environment))
        (setenv "GIT_SEQUENCE_EDITOR" magit-success-executable)
        (magit-rebase-async "-i" commit "--autosquash" "--autostash" args))
    (magit-log-select
      `(lambda (commit)
         (magit-rebase-autosquash (concat commit "^") (list ,@args))))))

;;;###autoload
(defun magit-rebase-continue ()
  "Restart the current rebasing operation."
  (interactive)
  (if (magit-rebase-in-progress-p)
      (if (magit-anything-unstaged-p)
          (error "Cannot continue rebase with unstaged changes")
        (magit-rebase-async "--continue"))
    (error "No rebase in progress")))

;;;###autoload
(defun magit-rebase-skip ()
  "Skip the current commit and restart the current rebase operation."
  (interactive)
  (if (magit-rebase-in-progress-p)
      (magit-rebase-async "--skip")
    (error "No rebase in progress")))

;;;###autoload
(defun magit-rebase-edit ()
  "Edit the todo list of the current rebase operation."
  (interactive)
  (if (magit-rebase-in-progress-p)
      (magit-rebase-async "--edit-todo")
    (error "No rebase in progress")))

;;;###autoload
(defun magit-rebase-abort ()
  "Abort the current rebase operation, restoring the original branch."
  (interactive)
  (if (magit-rebase-in-progress-p)
      (magit-run-git "rebase" "--abort")
    (error "No rebase in progress")))

(defun magit-rebase-async (&rest args)
  (magit-server-visit-args 'rebase)
  (apply #'magit-run-git-with-editor "rebase" args))

(defun magit-rebase-interactive-assert (commit)
  (when commit
    (if (magit-git-lines "rev-list" "--merges" (concat commit "..HEAD"))
        (magit-read-char-case "Proceed despite merge in rebase range?  " nil
          (?c "[c]ontinue" commit)
          (?p "[s]elect other" nil)
          (?a "[a]bort" (user-error "Quit")))
      commit)))

(defun magit-rebase-in-progress-p ()
  "Return t if a rebase is in progress."
  (or (file-directory-p (magit-git-dir "rebase-merge"))
      (file-directory-p (magit-git-dir "rebase-apply"))))

(defun magit-rebase-info ()
  "Return a list indicating the state of an in-progress rebase.

The returned list has the form (ONTO DONE TOTAL STOPPED AM).
ONTO is the commit being rebased onto.
DONE and TOTAL are integers with obvious meanings.
STOPPED is the SHA-1 of the commit at which rebase stopped.
AM is non-nil if the current rebase is actually a git-am.

Return nil if there is no rebase in progress."
  (let ((m (magit-git-dir "rebase-merge"))
        (a (magit-git-dir "rebase-apply")))
    (cond
     ((file-directory-p m) ; interactive
      (list
       (magit-get-shortname (magit-file-line  (expand-file-name "onto" m)))
       (length              (magit-file-lines (expand-file-name "done" m)))
       (cl-loop for line in (magit-file-lines
                             (expand-file-name "git-rebase-todo.backup" m))
                count (string-match "^[^#\n]" line))
       (magit-file-line (expand-file-name "stopped-sha" m))
       nil))

     ((file-regular-p (expand-file-name "onto" a)) ; non-interactive
      (list
       (magit-get-shortname  (magit-file-line (expand-file-name "onto" a)))
       (1- (string-to-number (magit-file-line (expand-file-name "next" a))))
       (string-to-number     (magit-file-line (expand-file-name "last" a)))
       (let ((patch-header (magit-file-line
                            (car (directory-files a t "^[0-9]\\{4\\}$")))))
         (when (string-match "^From \\([a-z0-9]\\{40\\}\\) " patch-header)
           (match-string 1 patch-header)))
       nil))

     ((file-regular-p (expand-file-name "applying" a)) ; am
      (list
       (magit-get-shortname  "HEAD")
       (1- (string-to-number (magit-file-line (expand-file-name "next" a))))
       (string-to-number     (magit-file-line (expand-file-name "last" a)))
       (let ((patch-header (magit-file-line
                            (car (directory-files a t "^[0-9]\\{4\\}$")))))
         (when (string-match "^From \\([a-z0-9]\\{40\\}\\) " patch-header)
           (match-string 1 patch-header)))
       t)))))

;;;;; AM

(magit-define-popup magit-am-popup
  "Popup console for mailbox commands."
  'magit-popups
  :man-page "git-am"
  :switches '((?s "add a Signed-off-by line to the commit message" "--signoff")
              (?3 "allow fall back on 3way merging if needed" "--3way")
              (?k "pass -k flag to git-mailinfo" "--keep")
              (?c "strip everything before a scissors line" "--scissors")
              (?p "pass it through git-apply" "-p")
              (?r "override error message when patch failure occurs" "--resolvemsg")
              (?d "lie about committer date" "--committer-date-is-author-date")
              (?D "use current timestamp for author date" "--ignore-date")
              (?b "pass -b flag to git-mailinfo" "--keep-non-patch"))
  :options  '((?p "format the patch(es) are in" "--patch-format"
                  magit-popup-read-file-name))
  :actions  '((?J "Apply Mailbox" magit-apply-mailbox)))

(defun magit-apply-mailbox (&optional file-or-dir)
  "Apply a series of patches from a mailbox."
  (interactive "fmbox or Maildir file or directory: ")
  (magit-run-git-with-editor "am" file-or-dir))

;;;;; Reset

;;;###autoload
(defun magit-reset-head (revision &optional hard)
  "Switch `HEAD' to REVISION, keeping prior working tree and staging area.
Any differences from REVISION become new changes to be committed.
With prefix argument, all uncommitted changes in working tree
and staging area are lost.
\n(git reset --soft|--hard REVISION)"
  (interactive (list (magit-read-rev (format "%s head to"
                                             (if current-prefix-arg
                                                 "Hard reset"
                                               "Reset"))
                                     (or (magit-guess-branch) "HEAD"))
                     current-prefix-arg))
  (magit-run-git "reset" (if hard "--hard" "--soft") revision "--"))

;;;###autoload
(defun magit-reset-head-hard (revision)
  "Switch `HEAD' to REVISION, losing all changes.
Uncomitted changes in both working tree and staging area are lost.
\n(git reset --hard REVISION)"
  (interactive (list (magit-read-rev (format "Hard reset head to")
                                     (or (magit-guess-branch) "HEAD"))))
  (magit-reset-head revision t))

;;;;; Clean

;;;###autoload
(defun magit-clean (&optional arg)
  "Remove untracked files from the working tree.
With a prefix argument also remove ignored files,
with two prefix arguments remove ignored files only.
\n(git clean -f -d [-x|-X])"
  (interactive "p")
  (when (yes-or-no-p (format "Remove %s files? "
                             (cl-case arg
                               (1 "untracked")
                               (4 "untracked and ignored")
                               (t "ignored"))))
    (magit-run-git "clean" "-f" "-d" (cl-case arg (4 "-x") (16 "-X")))))

(defun magit-rewrite-diff-pending ()
  (interactive)
  (let* ((info (magit-read-rewrite-info))
         (orig (cadr (assq 'orig info))))
    (if orig
        (magit-diff orig nil "-R")
      (user-error "No rewrite in progress"))))

;;;;; Fetching

(magit-define-popup magit-fetch-popup
  "Popup console for fetch commands."
  'magit-popups
  :man-page "git-fetch"
  :switches '((?p "Prune"   "--prune"))
  :actions  '((?f "Current" magit-fetch-current)
              (?o "Other"   magit-fetch)
              (?a "All"     magit-remote-update))
  :default-action 'magit-fetch-current)

;;;###autoload
(defun magit-fetch (remote &optional args)
  "Fetch from REMOTE."
  (interactive (list (magit-read-remote "Fetch remote")
                     magit-current-popup-args))
  (magit-run-git-async "fetch" remote args))

;;;###autoload
(defun magit-fetch-current (&optional args)
  "Fetch for the default remote.
If there is no default remote, ask for one."
  (interactive (list magit-current-popup-args))
  (magit-fetch (or (magit-get-current-remote)
                   (magit-read-remote "Fetch remote"))
               args))

;;;###autoload
(defun magit-remote-update ()
  "Update all remotes."
  (interactive)
  (or (run-hook-with-args-until-success 'magit-remote-update-hook)
      (magit-run-git-async "remote" "update" magit-current-popup-args)))

;;;;; Pulling

(magit-define-popup magit-pull-popup
  "Popup console for pull commands."
  'magit-popups
  :man-page "git-pull"
  :switches '((?f "Force"  "--force")
              (?r "Rebase" "--rebase"))
  :actions  '((?F "Pull"   magit-pull))
  :default-action 'magit-pull)

;;;###autoload
(defun magit-pull ()
  "Run git pull.

If there is no default remote, the user is prompted for one and
its values is saved with git config.  If there is no default
merge branch, the user is prompted for one and its values is
saved with git config.  With a prefix argument, the default
remote is not used and the user is prompted for a remote.  With
two prefix arguments, the default merge branch is not used and
the user is prompted for a merge branch.  Values entered by the
user because of prefix arguments are not saved with git config."
  (interactive)
  (or (run-hook-with-args-until-success 'magit-pull-hook)
      (let* ((branch (magit-get-current-branch))
             (branch-remote (magit-get-remote branch))
             (branch-merge (magit-get "branch" branch "merge"))
             (branch-merge-name (and branch-merge
                                     (save-match-data
                                       (string-match "^refs/heads/\\(.+\\)" branch-merge)
                                       (match-string 1 branch-merge))))
             (choose-remote (>= (prefix-numeric-value current-prefix-arg) 4))
             (choose-branch (>= (prefix-numeric-value current-prefix-arg) 16))
             (remote-needed (or choose-remote
                                (not branch-remote)))
             (branch-needed (or choose-branch
                                (not branch-merge-name)))
             (chosen-branch-remote
              (if remote-needed
                  (magit-read-remote "Pull from remote" branch-remote)
                branch-remote))
             (chosen-branch-merge-name
              (if branch-needed
                  (magit-read-remote-branch (format "Pull branch from remote %s"
                                                    chosen-branch-remote)
                                            chosen-branch-remote)
                branch-merge-name)))
        (when (and (not branch-remote)
                   (not choose-remote))
          (magit-set chosen-branch-remote "branch" branch "remote"))
        (when (and (not branch-merge-name)
                   (not choose-branch))
          (magit-set (format "%s" chosen-branch-merge-name)
                     "branch" branch "merge"))
        (magit-run-git-async
         "pull" magit-current-popup-args
         (and choose-remote chosen-branch-remote)
         (and (or choose-remote choose-branch)
              (list (format "refs/heads/%s:refs/remotes/%s/%s"
                            chosen-branch-merge-name
                            chosen-branch-remote
                            chosen-branch-merge-name)))))))

;;;;; Pushing

(magit-define-popup magit-push-popup
  "Popup console for push commands."
  'magit-popups
  :man-page "git-push"
  :switches '((?f "Force"         "--force")
              (?h "Disable hooks" "--no-verify")
              (?d "Dry run"       "-n")
              (?u "Set upstream"  "-u"))
  :actions  '((?P "Push"          magit-push)
              (?t "Push tags"     magit-push-tags))
  :default-action 'magit-push)

;;;###autoload
(defun magit-push-tags ()
  "Push tags to a remote repository.

Push tags to the current branch's remote.  If that isn't set push
to \"origin\" or if that remote doesn't exit but only a single
remote is defined use that.  Otherwise or with a prefix argument
ask the user what remote to use."
  (interactive)
  (let* ((branch  (magit-get-current-branch))
         (remotes (magit-git-lines "remote"))
         (remote  (or (and branch (magit-get-remote branch))
                      (car (member  "origin" remotes))
                      (and (= (length remotes) 1)
                           (car remotes)))))
    (when (or current-prefix-arg (not remote))
      (setq remote (magit-read-remote "Push to remote")))
    (magit-run-git-async "push" remote "--tags")))

;;;###autoload
(defun magit-push ()
  "Push the current branch to a remote repository.

This command runs the `magit-push-remote' hook.  By default that
means running `magit-push-dwim'.  So unless you have customized
the hook this command behaves like this:

With a single prefix argument ask the user what branch to push
to.  With two or more prefix arguments also ask the user what
remote to push to.  Otherwise use the remote and branch as
configured using the Git variables `branch.<name>.remote' and
`branch.<name>.merge'.  If the former is undefined ask the user.
If the latter is undefined push without specifing the remote
branch explicitly.

Also see option `magit-set-upstream-on-push'."
  (interactive)
  (run-hook-with-args-until-success 'magit-push-hook current-prefix-arg))

(defun magit-push-dwim (arg)
  "Push the current branch to a remote repository.

With a single prefix argument ask the user what remote to push
to.  With two or more prefix arguments also ask the user the
name of the remote branch to push to.

Otherwise use the remote and branch as configured using the
Git variables `branch.<name>.remote' and `branch.<name>.merge'.
If the former is undefined ask the user.  If the latter is
undefined push without specifing the remote branch explicitly.

Also see option `magit-set-upstream-on-push'."
  (interactive "P")
  (let* ((branch (or (magit-get-current-branch)
                     (user-error "Don't push a detached head.  That's gross")))
         (auto-remote (magit-get-remote branch))
         (used-remote (if (or arg (not auto-remote))
                          (magit-read-remote
                           (format "Push %s to remote" branch) auto-remote)
                        auto-remote))
         (auto-branch (and (equal used-remote auto-remote)
                           (magit-get "branch" branch "merge")))
         (used-branch (if (>= (prefix-numeric-value arg) 16)
                          (magit-read-remote-branch
                           (format "Push %s as branch" branch)
                           used-remote auto-branch)
                        auto-branch)))
    (cond ;; Pushing to what's already configured.
          ((and auto-branch
                (equal auto-branch used-branch)
                (equal auto-remote used-remote)))
          ;; Setting upstream because of magit-current-popup-args.
          ((member "-u" magit-current-popup-args))
          ;; Two prefix arguments; ignore magit-set-upstream-on-push.
          ((>= (prefix-numeric-value arg) 16)
           (and (yes-or-no-p "Set upstream while pushing? ")
                (setq magit-current-popup-args
                      (cons "-u" magit-current-popup-args))))
          ;; Else honor magit-set-upstream-on-push.
          ((eq magit-set-upstream-on-push 'refuse)
           (user-error "Not pushing since no upstream has been set."))
          ((or (eq magit-set-upstream-on-push 'dontask)
               (and (eq magit-set-upstream-on-push t)
                    (yes-or-no-p "Set upstream while pushing? ")))
           (setq magit-current-popup-args (cons "-u" magit-current-popup-args))))
    (magit-run-git-async
     "push" "-v" used-remote
     (if used-branch (format "%s:%s" branch used-branch) branch)
     magit-current-popup-args)))

;;;;; Committing

(with-no-warnings ; quiet 24.3.50 byte-compiler
(magit-define-popup magit-commit-popup
  "Popup console for commit commands."
  'magit-popups
  :man-page "git-commit"
  :switches '((?a "Stage all modified and deleted files"   "--all")
              (?e "Allow empty commit"                     "--allow-empty")
              (?v "Show diff of changes to be committed"   "--verbose")
              (?n "Bypass git hooks"                       "--no-verify")
              (?s "Add Signed-off-by line"                 "--signoff")
              (?R "Claim authorship and reset author date" "--reset-author"))
  :options  '((?A "Override the author"  "--author="        read-from-minibuffer)
              (?S "Sign using gpg"       "--gpg-sign="      magit-read-gpg-secret-key)
              (?C "Reuse commit message" "--reuse-message=" read-from-minibuffer))
  :actions  '((?c "Commit"         magit-commit)
              (?e "Extend"         magit-commit-extend)
              (?f "Fixup"          magit-commit-fixup)
              (?F "Instant Fixup"  magit-commit-instant-fixup)
              (?a "Amend"          magit-commit-amend)
              (?r "Reword"         magit-commit-reword)
              (?s "Squash"         magit-commit-squash)
              (?S "Instant Squash" magit-commit-instant-squash))
  :max-action-columns 4
  :default-action 'magit-commit))

(defadvice magit-commit-popup (around pop-to-ongoing activate)
  (--if-let (magit-commit-log-buffer) (switch-to-buffer it) ad-do-it))

;;;###autoload
(defun magit-commit (&optional args)
  "Create a new commit on HEAD.
With a prefix argument amend to the commit at HEAD instead.
\n(git commit [--amend] ARGS)"
  (interactive (if current-prefix-arg
                   (list (cons "--amend" magit-current-popup-args))
                 (list magit-current-popup-args)))
  (when (setq args (magit-commit-assert args))
    (magit-commit-async 'magit-diff-staged args)))

;;;###autoload
(defun magit-commit-amend (&optional args)
  "Amend the last commit.
\n(git commit --amend ARGS)"
  (interactive (list magit-current-popup-args))
  (magit-commit-async 'magit-diff-while-amending "--amend" args))

;;;###autoload
(defun magit-commit-extend (&optional args override-date)
  "Amend the last commit, without editing the message.
With a prefix argument do change the committer date, otherwise
don't.  The option `magit-commit-extend-override-date' can be
used to inverse the meaning of the prefix argument.
\n(git commit --amend --no-edit)"
  (interactive (list magit-current-popup-args
                     (if current-prefix-arg
                         (not magit-commit-reword-override-date)
                       magit-commit-reword-override-date)))
  (when (setq args (magit-commit-assert args (not override-date)))
    (let ((process-environment process-environment))
      (unless override-date
        (setenv "GIT_COMMITTER_DATE" (magit-rev-format "%cd")))
      (magit-commit-async nil "--amend" "--no-edit" args))))

;;;###autoload
(defun magit-commit-reword (&optional args override-date)
  "Reword the last commit, ignoring staged changes.

With a prefix argument do change the committer date, otherwise
don't.  The option `magit-commit-rewrite-override-date' can be
used to inverse the meaning of the prefix argument.

Non-interactively respect the optional OVERRIDE-DATE argument
and ignore the option.
\n(git commit --amend --only)"
  (interactive (list magit-current-popup-args
                     (if current-prefix-arg
                         (not magit-commit-reword-override-date)
                       magit-commit-reword-override-date)))
  (let ((process-environment process-environment))
    (unless override-date
      (setenv "GIT_COMMITTER_DATE" (magit-rev-format "%cd")))
    (magit-commit-async 'magit-diff-while-amending
                        "--amend" "--only" args)))

;;;###autoload
(defun magit-commit-fixup (&optional commit args confirm)
  "Create a fixup commit.
With a prefix argument the target commit has to be confirmed.
Otherwise the commit at point may be used without confirmation
depending on the value of option `magit-commit-squash-confirm'.
\n(git commit --no-edit --fixup=COMMIT [ARGS])"
  (interactive (magit-commit-squash-read-args))
  (magit-commit-squash-internal 'magit-commit-fixup "--fixup"
                                commit args confirm))

;;;###autoload
(defun magit-commit-squash (&optional commit args confirm)
  "Create a squash commit.
With a prefix argument the target commit has to be confirmed.
Otherwise the commit at point may be used without confirmation
depending on the value of option `magit-commit-squash-confirm'.
\n(git commit --no-edit --squash=COMMIT [ARGS])"
  (interactive (magit-commit-squash-read-args))
  (magit-commit-squash-internal 'magit-commit-squash "--squash"
                                commit args confirm))

;;;###autoload
(defun magit-commit-instant-fixup (&optional commit args)
  "Create a fixup commit and instantly rebase.
\n(git commit --no-edit --fixup=COMMIT ARGS;
 git rebase -i COMMIT^ --autosquash --autostash)"
  (interactive (list (magit-current-commit) magit-current-popup-args))
  (magit-commit-squash-internal
   (lambda (c a)
     (when (setq c (magit-commit-fixup c a))
       (magit-rebase-autosquash (concat c "^"))))
   "--fixup" commit args t))

;;;###autoload
(defun magit-commit-instant-squash (&optional commit args)
  "Create a squash commit and instantly rebase.
\n(git commit --no-edit --squash=COMMIT ARGS;
 git rebase -i COMMIT^ --autosquash --autostash)"
  (interactive (list (magit-current-commit) magit-current-popup-args))
  (magit-commit-squash-internal
   (lambda (c a)
     (when (setq c (magit-commit-squash c a))
       (magit-rebase-autosquash (concat c "^"))))
   "--squash" commit args t))

(defun magit-commit-squash-read-args ()
  (list (magit-current-commit) magit-current-popup-args
        (or current-prefix-arg magit-commit-squash-confirm)))

(defun magit-commit-squash-internal (fn option commit args confirm)
  (when (setq args (magit-commit-assert args t))
    (if (and commit (not confirm))
        (let ((magit-diff-auto-show nil))
          (magit-commit-async 'magit-diff-staged "--no-edit"
                              (concat option "=" commit) args)
          commit)
      (magit-log-select
        `(lambda (commit) (,fn commit (list ,@args))))
      (when (magit-diff-auto-show-p 'log-select)
        (let ((magit-diff-switch-buffer-function 'display-buffer))
          (magit-diff-staged))))))

(defun magit-commit-assert (args &optional strict)
  (cond
   ((or (magit-anything-staged-p)
        (and (magit-anything-unstaged-p)
             ;; ^ Everything of nothing is still nothing.
             (member "--all" args))
        (and (not strict)
             ;; ^ For amend variants that don't make sense otherwise.
             (or (member "--amend" args)
                 (member "--allow-empty" args))))
    (or args (list "--")))
   ((and (magit-rebase-in-progress-p)
         (y-or-n-p "Nothing staged.  Continue in-progress rebase? "))
    (magit-commit-async "--continue")
    nil)
   (magit-commit-ask-to-stage
    (when (magit-diff-auto-show-p 'stage-all)
      (magit-diff-unstaged))
    (prog1 (when (y-or-n-p "Nothing staged.  Stage and commit everything? ")
             (magit-run-git "add" "-u" ".")
             (or args (list "--")))
      (when (and (magit-diff-auto-show-p 'stage-all)
                 (derived-mode-p 'magit-diff-mode))
        (magit-mode-quit-window))))
   (t
    (user-error "Nothing staged"))))

(defun magit-commit-async (diff-fn &rest args)
  (magit-server-visit-args 'commit t args)
  (when (and diff-fn (magit-diff-auto-show-p 'commit))
    (let ((magit-inhibit-save-previous-winconf t))
      (funcall diff-fn)))
  (if (and with-editor-emacsclient-executable
           (not (tramp-tramp-file-p default-directory)))
      (apply #'magit-run-git-with-editor "commit" args)
    (magit-commit-fallback "commit" (magit-flatten-onelevel args))))

(defun magit-commit-fallback (subcmd args)
  (let ((topdir (magit-get-top-dir))
        (editmsg (magit-git-dir (if (equal subcmd "tag")
                                    "TAG_EDITMSG"
                                  "COMMIT_EDITMSG"))))
    (when (and (member "--amend" args)
               (not (file-exists-p editmsg)))
      (with-temp-file editmsg
        (magit-rev-format "%B")))
    (with-current-buffer (find-file-noselect editmsg)
      (pop-to-buffer (current-buffer))
      (add-hook 'with-editor-finish-noclient-hook
                (apply-partially
                 (lambda (default-directory editmsg args)
                   (magit-run-git args)
                   (ignore-errors (delete-file editmsg)))
                 topdir editmsg
                 `(,subcmd
                   ,"--cleanup=strip"
                   ,(concat "--file=" (file-relative-name
                                       (buffer-file-name)
                                       topdir))
                   ,@args))
                nil t))))

(defun magit-commit-add-log ()
  "Add a template for the current hunk to the commit message buffer."
  (interactive)
  (let* ((section (magit-current-section))
         (fun (if (eq (magit-section-type section) 'hunk)
                  (save-window-excursion
                    (save-excursion
                      (magit-visit-item)
                      (add-log-current-defun)))
                nil))
         (file (magit-section-info
                (cl-case (magit-section-type section)
                  (hunk (magit-section-parent section))
                  (diff section)
                  (t    (user-error "No change at point")))))
         (buffer (magit-commit-log-buffer)))
    (unless buffer
      (magit-commit)
      (while (not (setq buffer (magit-commit-log-buffer)))
        (sit-for 0.01)))
    (pop-to-buffer buffer)
    (goto-char (point-min))
    (cond ((not (re-search-forward (format "^\\* %s" (regexp-quote file))
                                   nil t))
           ;; No entry for file, create it.
           (goto-char (point-max))
           (forward-comment -1000)
           (unless (or (bobp) (looking-back "\\(\\*[^\n]+\\|\n\\)"))
             (insert "\n"))
           (insert (format "\n* %s" file))
           (when fun
             (insert (format " (%s)" fun)))
           (insert ": "))
          (fun
           ;; found entry for file, look for fun
           (let ((limit (save-excursion
                          (or (and (re-search-forward "^\\* " nil t)
                                   (match-beginning 0))
                              (progn (point-max)
                                     (forward-comment -1000)
                                     (point))))))
             (cond ((re-search-forward
                     (format "(.*\\<%s\\>.*):" (regexp-quote fun))
                     limit t)
                    ;; found it, goto end of current entry
                    (if (re-search-forward "^(" limit t)
                        (backward-char 2)
                      (goto-char limit)))
                   (t
                    ;; not found, insert new entry
                    (goto-char limit)
                    (if (bolp)
                        (open-line 1)
                      (newline))
                    (insert (format "(%s): " fun))))))
          (t
           ;; found entry for file, look for beginning  it
           (when (looking-at ":")
             (forward-char 2))))))

;;;;; Tagging

(magit-define-popup magit-tag-popup
  "Popup console for tag commands."
  'magit-popups
  :man-page "git-tag"
  :switches '((?a "Annotate" "--annotate")
              (?f "Force"    "--force")
              (?s "Sign"     "--sign"))
  :actions  '((?t "Create"   magit-tag)
              (?k "Delete"   magit-tag-delete))
  :default-action 'magit-tag)

;;;###autoload
(defun magit-tag (name rev &optional annotate)
  "Create a new tag with the given NAME at REV.
With a prefix argument annotate the tag.
\n(git tag [--annotate] NAME REV)"
  (interactive (list (magit-read-tag "Tag name")
                     (magit-read-rev "Place tag on"
                                     (or (magit-guess-branch) "HEAD"))
                     current-prefix-arg))
  (let ((args (append magit-current-popup-args (list name rev))))
    (if (or (member "--sign" args)
            (member "--annotate" args)
            (and annotate (setq args (cons "--annotate" args))))
        (magit-commit-fallback "tag" args)
      (magit-run-git "tag" args))))

;;;###autoload
(defun magit-tag-delete (name)
  "Delete the tag with the given NAME.
\n(git tag -d NAME)"
  (interactive (list (magit-read-tag "Delete Tag" t)))
  (magit-run-git "tag" "-d" name))

;;;;; Stashing

(magit-define-popup magit-stash-popup
  "Popup console for stash commands."
  'magit-popups
  :man-page "git-stash"
  :switches '((?k "Don't stash index"       "--keep-index")
              (?i "Reinstate stashed index" "--index")
              (?u "Include untracked files" "--include-untracked")
              (?a "Include all files"       "--all"))
  :actions  '((?z "Save"           magit-stash)
              (?s "Snapshot"       magit-stash-snapshot)
              (?p "Pop"            magit-stash-pop)
              (?k "Drop"           magit-stash-drop)
              (?Z "Save index"     magit-stash-index)
              (?S "Snapshot index" magit-stash-snapshot)
              (?a "Apply"          magit-stash-apply)
              (?b "Branch"         magit-stash-branch)
              (?v "View"           magit-diff-stash))
  :default-arguments '("--index")
  :default-action 'magit-stash
  :max-action-columns 4)

;;;###autoload
(defun magit-stash (description &optional args)
  "Create new stash of working tree and staging area named DESCRIPTION.
Working tree and staging area revert to the current `HEAD'.
With prefix argument, changes in staging area are kept.
\n(git stash save [ARGS] DESCRIPTION)"
  (interactive (list (read-string "Stash description: ")
                     (magit-current-popup-args :not "--index")))
  (magit-run-git "stash" "save" args "--" description))

;;;###autoload
(defun magit-stash-snapshot (&optional args)
  "Create new stash of working tree and staging area; keep changes in place.
\n(git stash save [ARGS] \"Snapshot...\";
 git stash apply stash@{0})"
  (interactive (list (magit-current-popup-args :not "--index")))
  (magit-call-git "stash" "save" args (magit-stash-format-snapshot-message))
  (magit-stash-apply 0 "--index"))

(defun magit-stash-index (message &optional snapshot)
  "Create a new stash of the index only."
  (interactive (list (read-string "Stash message: ")))
  (magit-git-string "stash" "save" "--keep-index" (concat "(" message ")"))
  (let ((both (magit-rev-parse "refs/stash")))
    (message "Saved working directory and index state in %s" both)
    (magit-call-git "stash" "drop")
    (magit-call-git "stash" "save" message)
    (if snapshot
        (magit-run-git "stash" "pop" "--index" both)
      (with-temp-buffer
        (magit-git-insert "diff" (concat "stash@{0}.." both))
        (magit-run-git-with-input (current-buffer) "apply")))))

(defun magit-stash-index-snapshot ()
  "Create a new stash of the index only; keep changes in place."
  (interactive)
  (magit-stash-index (magit-stash-format-snapshot-message) t))

(defun magit-stash-apply (stash &optional args)
  "Apply a stash on top of the current working tree state.
\n(git stash apply [ARGS] stash@{N})"
  (interactive (list (magit-read-stash "Apply stash (number): ")
                     (magit-current-popup-args :only "--index")))
  (magit-run-git "stash" "apply" args (magit-stash-as-refname stash)))

(defun magit-stash-pop (stash &optional args)
  "Apply a stash on top of working tree state and remove from stash list.
\n(git stash pop [ARGS] stash@{N})"
  (interactive (list (magit-read-stash "Pop stash (number): ")
                     (magit-current-popup-args :only "--index")))
  (magit-run-git "stash" "pop" args (magit-stash-as-refname stash)))

(defun magit-stash-drop (stash)
  "Remove a stash from the stash list.
\n(git stash drop stash@{N})"
  (interactive (list (magit-read-stash "Drop stash (number): ")))
  (magit-run-git "stash" "drop" (magit-stash-as-refname stash)))

(defun magit-stash-branch (stash branchname)
  "Create and checkout a branch from STASH.
\n(git stash branch BRANCHNAME stash@{N})"
  (interactive (list (magit-read-stash "Branch stash (number): ")
                     (read-string      "Branch name: ")))
  (magit-run-git "stash" "branch" branchname (magit-stash-as-refname stash)))

(defun magit-stash-as-refname (arg)
  (if (stringp arg) arg (format "stash@{%i}" arg)))

(defun magit-stash-format-snapshot-message ()
  (format-time-string magit-stash-snapshot-message-format (current-time)))

;;;;; Cherry-Pick

(defun magit-cherry-pick-item ()
  "Cherry-pick them item at point."
  (interactive)
  (magit-section-action cherry-pick (info)
    (commit (magit-cherry-pick-commit info))
    (stash  (magit-stash-pop info))))

(defun magit-cherry-pick-commit (commit)
  (magit-assert-one-parent commit "cherry-pick")
  (magit-run-git "cherry-pick" commit))

;;;;; Submoduling

(magit-define-popup magit-submodule-popup
  "Popup console for submodule commands."
  'magit-popups
  :man-page "git-submodule"
  :actions  '((?u "Update" magit-submodule-update)
              (?b "Both update and init" magit-submodule-update-init)
              (?i "Init" magit-submodule-init)
              (?s "Sync" magit-submodule-sync)))

;;;###autoload
(defun magit-submodule-update (&optional init)
  "Update the submodule of the current git repository.
With a prefix arg, do a submodule update --init."
  (interactive "P")
  (let ((default-directory (magit-get-top-dir)))
    (magit-run-git-async "submodule" "update" (and init "--init"))))

;;;###autoload
(defun magit-submodule-update-init ()
  "Update and init the submodule of the current git repository."
  (interactive)
  (magit-submodule-update t))

;;;###autoload
(defun magit-submodule-init ()
  "Initialize the submodules."
  (interactive)
  (let ((default-directory (magit-get-top-dir)))
    (magit-run-git-async "submodule" "init")))

;;;###autoload
(defun magit-submodule-sync ()
  "Synchronizes submodule's remote URL configuration."
  (interactive)
  (let ((default-directory (magit-get-top-dir)))
    (magit-run-git-async "submodule" "sync")))

;;;;; Bisecting

(magit-define-popup magit-bisect-popup
  "Popup console for bisect commands."
  'magit-popups
  :man-page "git-bisect"
  :actions  '((?b "Bad"   magit-bisect-bad)
              (?g "Good"  magit-bisect-good)
              (?k "Skip"  magit-bisect-skip)
              (?r "Reset" magit-bisect-reset)
              (?s "Start" magit-bisect-start)
              (?u "Run"   magit-bisect-run)))

;;;###autoload
(defun magit-bisect-start (bad good)
  "Start a bisect session.

Bisecting a bug means to find the commit that introduced it.
This command starts such a bisect session by asking for a know
good and a bad commit.  To move the session forward use the
other actions from the bisect popup (\
\\<magit-status-mode-map>\\[magit-bisect-popup])."
  (interactive
   (if (magit-bisecting-p)
       (user-error "Already bisecting")
     (list (magit-read-rev "Start bisect with known bad revision" "HEAD")
           (magit-read-rev "Good revision" (magit-guess-branch)))))
  (magit-bisect-async "start" (list bad good) t))

;;;###autoload
(defun magit-bisect-reset ()
  "After bisecting cleanup bisection state and return to original HEAD."
  (interactive)
  (when (yes-or-no-p "Reset bisect?")
    (magit-run-git "bisect" "reset")
    (ignore-errors (delete-file (magit-git-dir "BISECT_CMD_OUTPUT")))))

;;;###autoload
(defun magit-bisect-good ()
  "While bisecting, mark the current commit as good.
Use this after you have asserted that the commit does not contain
the bug in question."
  (interactive)
  (magit-bisect-async "good"))

;;;###autoload
(defun magit-bisect-bad ()
  "While bisecting, mark the current commit as bad.
Use this after you have asserted that the commit does contain the
bug in question."
  (interactive)
  (magit-bisect-async "bad"))

;;;###autoload
(defun magit-bisect-skip ()
  "While bisecting, skip the current commit.
Use this if for some reason the current commit is not a good one
to test.  This command lets Git choose a different one."
  (interactive)
  (magit-bisect-async "skip"))

;;;###autoload
(defun magit-bisect-run (cmdline)
  "Bisect automatically by running commands after each step."
  (interactive (list (read-shell-command "Bisect shell command: ")))
  (magit-bisect-async "run" (list cmdline)))

(defun magit-bisect-async (subcommand &optional args no-assert)
  (unless (or no-assert (magit-bisecting-p))
    (user-error "Not bisecting"))
  (let ((file (magit-git-dir "BISECT_CMD_OUTPUT"))
        (default-directory (magit-get-top-dir)))
    (ignore-errors (delete-file file))
    (magit-run-git-with-logfile file "bisect" subcommand args)
    (magit-process-wait)
    (magit-refresh)))

;;;;; Logging

(magit-define-popup magit-log-popup
  "Popup console for log commands."
  'magit-popups
  :man-page "git-log"
  :switches '((?m "Only merge commits"        "--merges")
              (?d "Date Order"                "--date-order")
              (?f "First parent"              "--first-parent")
              (?i "Case insensitive patterns" "-i")
              (?P "Pickaxe regex"             "--pickaxe-regex")
              (?g "Show Graph"                "--graph")
              (?S "Show Signature"            "--show-signature")
              (?n "Name only"                 "--name-only")
              (?M "All match"                 "--all-match")
              (?A "All"                       "--all"))
  :options  '((?r "Relative"       "--relative="  read-directory-name)
              (?c "Committer"      "--committer=" read-from-minibuffer)
              (?> "Since"          "--since="     read-from-minibuffer)
              (?< "Before"         "--before="    read-from-minibuffer)
              (?a "Author"         "--author="    read-from-minibuffer)
              (?g "Grep messages"  "--grep="      read-from-minibuffer)
              (?G "Grep patches"   "-G"           read-from-minibuffer)
              (?L "Trace evolution of line range"
                  "-L" magit-read-file-trace)
              (?s "Pickaxe search" "-S"           read-from-minibuffer)
              (?b "Branches"       "--branches="  read-from-minibuffer)
              (?R "Remotes"        "--remotes="   read-from-minibuffer))
  :actions  '((?l "Oneline"        magit-log-dwim)
              (?L "Verbose"        magit-log-verbose-dwim)
              (?r "Reflog"         magit-reflog)
              (?f "File log"       magit-file-log)
              (?b "Oneline branch" magit-log)
              (?B "Verbose branch" magit-log-verbose)
              (?R "Reflog HEAD"    magit-reflog-head))
  :default-arguments '("--graph")
  :default-action 'magit-log-dwim
  :max-action-columns 4)

;;;###autoload
(defun magit-log (range &optional args)
  (interactive (magit-log-read-args nil nil))
  (magit-mode-setup magit-log-buffer-name nil
                    #'magit-log-mode
                    #'magit-refresh-log-buffer 'oneline range
                    (cl-delete "^-L" args :test 'string-match-p))
  (magit-log-goto-same-commit))

;;;###autoload
(defun magit-log-dwim (range &optional args)
  (interactive (magit-log-read-args t nil))
  (magit-log range args))

;;;###autoload
(defun magit-log-verbose (range &optional args)
  (interactive (magit-log-read-args nil t))
  (magit-mode-setup magit-log-buffer-name nil
                    #'magit-log-mode
                    #'magit-refresh-log-buffer 'long range args)
  (magit-log-goto-same-commit))

;;;###autoload
(defun magit-log-verbose-dwim (range &optional args)
  (interactive (magit-log-read-args t t))
  (magit-log-verbose range args))

(defun magit-log-read-args (dwim patch)
  (let ((default "HEAD"))
    (list (if (if dwim (not current-prefix-arg) current-prefix-arg)
              default
            (magit-read-rev (format "Show %s log for ref/rev/range"
                                    (if patch "verbose" "oneline"))
                            default))
          magit-current-popup-args)))

;;;###autoload
(defun magit-file-log (file &optional use-graph)
  "Display the log for the currently visited file or another one.
With a prefix argument show the log graph."
  (interactive
   (list (magit-read-file-from-rev (magit-get-current-branch)
                                   (magit-buffer-file-name t))
         current-prefix-arg))
  (magit-mode-setup magit-log-buffer-name nil
                    #'magit-log-mode
                    #'magit-refresh-log-buffer
                    'oneline "HEAD"
                    `(,@(and use-graph (list "--graph"))
                      ,@magit-current-popup-args
                      "--follow")
                    file)
  (magit-log-goto-same-commit))

;;;###autoload
(defun magit-reflog (ref)
  "Display the reflog of the current branch.
With a prefix argument another branch can be chosen."
  (interactive (let ((branch (magit-get-current-branch)))
                 (if (and branch (not current-prefix-arg))
                     (list branch)
                   (list (magit-read-rev "Reflog of" branch)))))
  (magit-mode-setup magit-reflog-buffer-name nil
                    #'magit-reflog-mode
                    #'magit-refresh-reflog-buffer ref))

;;;###autoload
(defun magit-reflog-head ()
  "Display the HEAD reflog."
  (interactive)
  (magit-reflog "HEAD"))

;;; Modes (2)
;;;; Log Mode
;;;;; Log Core

(define-derived-mode magit-log-mode magit-mode "Magit Log"
  "Mode for looking at git log.

\\<magit-log-mode-map>Type `\\[magit-visit-item]` to visit a commit, and \
`\\[magit-show-item-or-scroll-up]` to just show it.
Type `\\[magit-log-show-more-entries]` to show more commits, \
and `\\[magit-refresh]` to refresh the log.
Type `\\[magit-diff-working-tree]` to see the diff between current commit and your working tree,
Type `\\[magit-diff]` to see diff between any two version
Type `\\[magit-apply-item]` to apply the change of the current commit to your wortree,
and `\\[magit-cherry-pick-item]` to apply and commit the result.
Type `\\[magit-revert-item]` to revert a commit, and `\\[magit-reset-head]` reset your current head to a commit,

More information can be found in Info node `(magit)History'

Other key binding:
\\{magit-log-mode-map}"
  :group 'magit)

(defvar magit-log-buffer-name "*magit-log*"
  "Name of buffer used to display log entries.")

(defun magit-refresh-log-buffer (style range args &optional file)
  (magit-set-buffer-margin (car magit-log-margin-spec)
                           (and magit-log-show-margin
                                (eq (car magit-refresh-args) 'oneline)))
  (magit-log-margin-set-timeunit-width)
  (setq magit-file-log-file file)
  (when (consp range)
    (setq range (concat (car range) ".." (cdr range))))
  (magit-git-insert-section
      (logbuf (concat "Commits"
                      (and file  (concat " for file " file))
                      (and range (concat " in " range))))
      (apply-partially 'magit-wash-log style 'color t)
    "log"
    (format "--max-count=%d" magit-log-cutoff-length)
    "--decorate=full" "--abbrev-commit" "--color"
    (cl-case style
      (long    (cons "--stat" args))
      (oneline (cons (concat "--pretty=format:%h%d "
                             (and (member "--show-signature" args) "%G?")
                             "[%an][%at]%s")
                     (delete "--show-signature" args))))
    range "--" file)
  (save-excursion
    (goto-char (point-min))
    (magit-format-log-margin)))

;;;;; Log Washing

(defconst magit-log-oneline-re
  (concat "^"
          "\\(?4:\\(?:[-_/|\\*o.] *\\)+ *\\)?"     ; graph
          "\\(?:"
          "\\(?1:[0-9a-fA-F]+\\) "                 ; sha1
          "\\(?:\\(?3:([^()]+)\\) \\)?"            ; refs
          "\\(?7:[BGUN]\\)?"                       ; gpg
          "\\[\\(?5:[^]]*\\)\\]"                   ; author
          "\\[\\(?6:[^]]*\\)\\]"                   ; date
          "\\(?2:.*\\)"                            ; msg
          "\\)?$"))

(defconst magit-log-long-re
  (concat "^"
          "\\(?4:\\(?:[-_/|\\*o.] *\\)+ *\\)?"     ; graph
          "\\(?:"
          "\\(?:commit \\(?1:[0-9a-fA-F]+\\)"      ; sha1
          "\\(?: \\(?3:([^()]+)\\)\\)?\\)"         ; refs
          "\\|"
          "\\(?2:.+\\)\\)$"))                      ; "msg"

(defconst magit-log-unique-re
  (concat "^"
          "\\(?1:[0-9a-fA-F]+\\) "                 ; sha1
          "\\(?2:.*\\)$"))                         ; msg

(defconst magit-log-cherry-re
  (concat "^"
          "\\(?8:[-+]\\) "                         ; cherry
          "\\(?1:[0-9a-fA-F]+\\) "                 ; sha1
          "\\(?2:.*\\)$"))                         ; msg

(defconst magit-log-module-re
  (concat "^"
          "\\(?:\\(?11:[<>]\\) \\)?"               ; side
          "\\(?1:[0-9a-fA-F]+\\) "                 ; sha1
          "\\(?2:.*\\)$"))                         ; msg

(defconst magit-log-bisect-vis-re
  (concat "^"
          "\\(?1:[0-9a-fA-F]+\\) "                 ; sha1
          "\\(?:\\(?3:([^()]+)\\) \\)?"            ; refs
          "\\(?2:.+\\)$"))                         ; msg

(defconst magit-log-bisect-log-re
  (concat "^# "
	  "\\(?3:bad:\\|skip:\\|good:\\) "         ; "refs"
	  "\\[\\(?1:[^]]+\\)\\] "                  ; sha1
	  "\\(?2:.+\\)$"))                         ; msg

(defconst magit-log-reflog-re
  (concat "^"
          "\\(?1:[^ ]+\\) "                        ; sha1
          "\\[\\(?5:[^]]*\\)\\] "                  ; author
          "\\(?6:[^ ]*\\) "                        ; date
          "[^@]+@{\\(?9:[^}]+\\)} "                ; refsel
          "\\(?10:merge\\|[^:]+\\)?:? ?"           ; refsub
          "\\(?2:.+\\)?$"))                        ; msg

(defconst magit-reflog-subject-re
  (concat "\\([^ ]+\\) ?"                          ; command (1)
          "\\(\\(?: ?-[^ ]+\\)+\\)?"               ; option  (2)
          "\\(?: ?(\\([^)]+\\))\\)?"))             ; type    (3)

(defvar magit-log-count nil)

(defun magit-wash-log (style &optional color longer)
  (when color
    (let ((ansi-color-apply-face-function
           (lambda (beg end face)
             (when face
               (put-text-property beg end 'font-lock-face face)))))
      (ansi-color-apply-on-region (point-min) (point-max))))
  (when (eq style 'cherry)
    (reverse-region (point-min) (point-max)))
  (let ((magit-log-count 0))
    (magit-wash-sequence (apply-partially 'magit-wash-log-line style
                                          (magit-abbrev-length)))
    (when (and longer
               (= magit-log-count magit-log-cutoff-length))
      (magit-with-section (section longer 'longer)
        (insert-text-button (substitute-command-keys
                             (format "Type \\<%s>\\[%s] to show more history"
                                     'magit-log-mode-map
                                     'magit-log-show-more-entries))
                            'action (lambda (button)
                                      (magit-log-show-more-entries))
                            'follow-link t
                            'mouse-face magit-item-highlight-face)))))

(defun magit-wash-log-line (style abbrev)
  (looking-at (cl-ecase style
                (oneline magit-log-oneline-re)
                (long    magit-log-long-re)
                (unique  magit-log-unique-re)
                (cherry  magit-log-cherry-re)
                (module  magit-log-module-re)
                (reflog  magit-log-reflog-re)
                (bisect-vis magit-log-bisect-vis-re)
                (bisect-log magit-log-bisect-log-re)))
  (magit-bind-match-strings
      (hash msg refs graph author date gpg cherry refsel refsub side) nil
    (delete-region (point) (point-at-eol))
    (when cherry
      (magit-insert cherry (if (string= cherry "-")
                               'magit-cherry-equivalent
                             'magit-cherry-unmatched) ?\s))
    (when side
      (magit-insert side (if (string= side "<")
                             'magit-diff-del
                           'magit-diff-add) ?\s))
    (unless (eq style 'long)
      (when (eq style 'bisect-log)
	(setq hash (magit-git-string "rev-parse" "--short" hash)))
      (if hash
          (insert (propertize hash 'face 'magit-log-sha1) ?\s)
        (insert (make-string (1+ abbrev) ? ))))
    (when graph
      (if magit-log-format-graph-function
          (insert (funcall magit-log-format-graph-function graph))
        (insert graph)))
    (when (and hash (eq style 'long))
      (magit-insert (if refs hash (magit-rev-parse hash)) 'magit-log-sha1 ?\s))
    (when refs
      (magit-insert-ref-labels refs))
    (when refsub
      (insert (format "%-2s " refsel))
      (insert (magit-log-format-reflog refsub)))
    (when msg
      (magit-insert msg (cl-case (and gpg (aref gpg 0))
                          (?G 'magit-signature-good)
                          (?B 'magit-signature-bad)
                          (?U 'magit-signature-untrusted)
                          (?N 'magit-signature-none)
                          (t  'magit-log-message))))
    (goto-char (line-beginning-position))
    (magit-format-log-margin author date)
    (if hash
        (magit-with-section (section commit hash)
          (when (eq style 'module)
            (setf (magit-section-type section) 'mcommit))
          (when (derived-mode-p 'magit-log-mode)
            (cl-incf magit-log-count))
          (forward-line)
          (when (eq style 'long)
            (magit-wash-sequence
             (lambda ()
               (looking-at magit-log-long-re)
               (when (match-string 2)
                 (magit-wash-log-line 'long abbrev))))))
      (forward-line)))
  t)

(defun magit-format-log-margin (&optional author date)
  (when magit-log-show-margin
    (cl-destructuring-bind (width characterp duration-spec)
        magit-log-margin-spec
      (if author
          (magit-make-margin-overlay
           (propertize (truncate-string-to-width
                        author (- width 1 3 (if characterp 0 1)
                                  magit-log-margin-timeunit-width 1)
                        nil ?\s (make-string 1 magit-ellipsis))
                       'face 'magit-log-author)
           " "
           (propertize (magit-format-duration
                        (abs (truncate (- (float-time)
                                          (string-to-number date))))
                        (symbol-value duration-spec)
                        magit-log-margin-timeunit-width)
                       'face 'magit-log-date)
           (propertize " " 'face 'fringe))
        (magit-make-margin-overlay
         (propertize (make-string (1- width) ?\s) 'face 'default)
         (propertize " " 'face 'fringe))))))

;;;;; Log Commands

(defun magit-log-toggle-margin ()
  "Show or hide the log margin.
This command can only be used inside log buffers (usually
*magit-log*) and only if that displays a `oneline' log.
Also see option `magit-log-show-margin'."
  (interactive)
  (unless (derived-mode-p 'magit-log-mode)
    (user-error "The log margin cannot be used outside of log buffers"))
  (when (eq (car magit-refresh-args) 'long)
    (user-error "The log margin cannot be used with verbose logs"))
  (if magit-log-show-margin
      (magit-set-buffer-margin (car magit-log-margin-spec)
                               (not (cdr (window-margins))))
    (setq-local magit-log-show-margin t)
    (magit-refresh)))

(defun magit-log-show-more-entries (&optional arg)
  "Grow the number of log entries shown.

With no prefix optional ARG, show twice as many log entries.
With a numerical prefix ARG, add this number to the number of shown log entries.
With a non numeric prefix ARG, show all entries"
  (interactive "P")
  (setq-local magit-log-cutoff-length
              (cond ((numberp arg) (+ magit-log-cutoff-length arg))
                    (arg magit-log-infinite-length)
                    (t (* magit-log-cutoff-length 2))))
  (let ((old-point (point)))
    (magit-refresh)
    (goto-char old-point)))

(defun magit-log-maybe-show-more-entries (section)
  (when (and (eq (magit-section-type section) 'longer)
             magit-log-auto-more)
    (magit-log-show-more-entries)
    (forward-line -1)
    (magit-goto-next-section)))

(defun magit-log-maybe-show-commit (section)
  (when (and (eq (magit-section-type section) 'commit)
             (or (and (magit-diff-auto-show-p 'log-follow)
                      (get-buffer-window magit-commit-buffer-name))
                 (and (magit-diff-auto-show-p 'log-oneline)
                      (derived-mode-p 'magit-log-mode)
                      (eq (car magit-refresh-args) 'oneline))))
    (magit-show-commit (magit-section-info section) t)))

(defun magit-log-goto-same-commit ()
  (--when-let (and magit-previous-section
                   (derived-mode-p 'magit-log-mode)
                   (cl-find (magit-section-info magit-previous-section)
                            (magit-section-children magit-root-section)
                            :test 'equal :key 'magit-section-info))
    (goto-char (magit-section-beginning it))))

;;;; Log Select Mode

(define-derived-mode magit-log-select-mode magit-log-mode "Magit Select"
  "Mode for selecting a commit from history."
  :group 'magit)

(defvar-local magit-log-select-pick-function nil)
(defvar-local magit-log-select-quit-function nil)

(defun magit-log-select (pick &optional quit desc branch args)
  (declare (indent defun))
  (magit-mode-setup magit-log-buffer-name nil
                    #'magit-log-select-mode
                    #'magit-refresh-log-buffer 'oneline
                    (or branch (magit-get-current-branch) "HEAD")
                    args)
  (magit-log-goto-same-commit)
  (setq magit-log-select-pick-function pick)
  (setq magit-log-select-quit-function quit)
  (message
   (substitute-command-keys
    (format "Type \\[%s] to select commit at point%s, or \\[%s] to abort"
            'magit-log-select-pick (if desc (concat " " desc) "")
            'magit-log-select-quit))))

(defun magit-log-select-pick ()
  (interactive)
  (let ((fun magit-log-select-pick-function)
        (rev (magit-section-case (info) (commit info))))
    (kill-buffer (current-buffer))
    (funcall fun rev)))

(defun magit-log-select-quit ()
  (interactive)
  (kill-buffer (current-buffer))
  (when magit-log-select-quit-function
    (funcall magit-log-select-quit-function)))

;;;; Cherry Mode

(define-derived-mode magit-cherry-mode magit-mode "Magit Cherry"
  "Mode for looking at commits not merged upstream.

\\<magit-cherry-mode-map>Type `\\[magit-toggle-section]` to show or hide \
section, `\\[magit-visit-item]` to visit an item and \
`\\[magit-show-item-or-scroll-up]` to show it.
Type `\\[magit-diff-working-tree]` to display change with your working tree, \
when `\\[magit-diff]` to display change
between any two commit.
Type `\\[magit-cherry-pick-item]` to cherry-pick a commit, and \
`\\[magit-apply-item]` to apply its change to your
working tree, without committing, and `\\[magit-merge-popup]` to merge.
`\\[magit-refresh]` will refresh current buffer.


Other key binding:
\\{magit-cherry-mode-map}")

(defvar magit-cherry-buffer-name "*magit-cherry*"
  "Name of buffer used to display commits not merged upstream.")

;;;###autoload
(defun magit-cherry (head upstream)
  "Show commits in a branch that are not merged in the upstream branch."
  (interactive
   (let  ((head (magit-read-rev "Cherry head" (magit-get-current-branch))))
     (list head (magit-read-rev "Cherry upstream"
                                (magit-get-tracked-branch head)))))
  (magit-mode-setup magit-cherry-buffer-name nil
                    #'magit-cherry-mode
                    #'magit-refresh-cherry-buffer upstream head))

(defun magit-refresh-cherry-buffer (upstream head)
  (magit-with-section (section cherry 'cherry)
    (run-hooks 'magit-cherry-sections-hook)))

(defun magit-insert-cherry-head-line ()
  (magit-insert-line-section (line)
    (concat "Head: "
            (propertize (cadr magit-refresh-args) 'face 'magit-branch) " "
            (abbreviate-file-name default-directory))))

(defun magit-insert-cherry-upstream-line ()
  (magit-insert-line-section (line)
    (concat "Upstream: "
            (propertize (car magit-refresh-args) 'face 'magit-branch))))

(defun magit-insert-cherry-help-lines ()
  (when (derived-mode-p 'magit-cherry-mode)
    (insert "\n")
    (magit-insert-line-section (line)
      (concat (propertize "-" 'face 'magit-cherry-equivalent)
              " equivalent exists in both refs"))
    (magit-insert-line-section (line)
      (concat (propertize "+" 'face 'magit-cherry-unmatched)
              " unmatched commit tree"))))

(defun magit-insert-cherry-commits ()
  (magit-git-insert-section (cherries "Cherry commits:")
      (apply-partially 'magit-wash-log 'cherry)
    "cherry" "-v" (magit-abbrev-arg) magit-refresh-args))

;;;; Reflog Mode

(defvar magit-reflog-buffer-name "*magit-reflog*"
  "Name of buffer used to display reflog entries.")

(define-derived-mode magit-reflog-mode magit-log-mode "Magit Reflog"
  "Mode for looking at git reflog.

\\<magit-reflog-mode-map>Type `\\[magit-visit-item]` to visit a commit, and \
`\\[magit-show-item-or-scroll-up]` to just show it.
Type `\\[magit-diff-working-tree]` to see the diff between current commit and \
your working tree,
Type `\\[magit-diff]` to see the between any two version.
Type `\\[magit-reset-head]` to reset your head to the current commit, and \
`\\[magit-apply-item]` to apply its change
to your working tree and `\\[magit-cherry-pick-item]` to cherry pick it.

More information can be found in Info node `(magit)Reflogs'

Other key binding:
\\{magit-reflog-mode-map}"
  :group 'magit)

(defun magit-refresh-reflog-buffer (ref)
  (magit-log-margin-set-timeunit-width)
  (magit-git-insert-section
      (reflogbuf (format "Local history of branch %s" ref))
      (apply-partially 'magit-wash-log 'reflog t)
    "reflog" "show" "--format=format:%h [%an] %ct %gd %gs"
    (format "--max-count=%d" magit-log-cutoff-length) ref))

(defvar magit-reflog-labels
  '(("commit"      . magit-log-reflog-label-commit)
    ("amend"       . magit-log-reflog-label-amend)
    ("merge"       . magit-log-reflog-label-merge)
    ("checkout"    . magit-log-reflog-label-checkout)
    ("branch"      . magit-log-reflog-label-checkout)
    ("reset"       . magit-log-reflog-label-reset)
    ("rebase"      . magit-log-reflog-label-rebase)
    ("cherry-pick" . magit-log-reflog-label-cherry-pick)
    ("initial"     . magit-log-reflog-label-commit)
    ("pull"        . magit-log-reflog-label-remote)
    ("clone"       . magit-log-reflog-label-remote)))

(defun magit-log-format-reflog (subject)
  (let* ((match (string-match magit-reflog-subject-re subject))
         (command (and match (match-string 1 subject)))
         (option  (and match (match-string 2 subject)))
         (type    (and match (match-string 3 subject)))
         (label (if (string= command "commit")
                    (or type command)
                  command))
         (text (if (string= command "commit")
                   label
                 (mapconcat #'identity
                            (delq nil (list command option type))
                            " "))))
    (format "%-16s "
            (propertize text 'face
                        (or (cdr (assoc label magit-reflog-labels))
                            'magit-log-reflog-label-other)))))

;;;; Ediff Support

(defvar magit-ediff-windows nil
  "The window configuration that will be restored when Ediff is finished.")

;;;###autoload
(defun magit-interactive-resolve (file)
  "Resolve a merge conflict using Ediff."
  (interactive (list (magit-section-case (info) (diff (cadr info)))))
  (require 'ediff)
  (let ((merge-status (magit-git-lines "ls-files" "-u" "--" file))
        (base-buffer)
        (our-buffer (generate-new-buffer (concat file ".current")))
        (their-buffer (generate-new-buffer (concat file ".merged")))
        (merger-buffer)
        (windows (current-window-configuration)))
    (unless merge-status
      (user-error "Cannot resolve %s" file))
    (when (string-match "^[0-9]+ [0-9a-f]+ 1" (car merge-status))
      (pop merge-status)
      (setq base-buffer (generate-new-buffer (concat file ".base")))
      (with-current-buffer base-buffer
        (magit-git-insert "cat-file" "blob" (concat ":1:" file))))
    ;; If the second or third version do not exit, we use an empty buffer for the deleted file
    (with-current-buffer our-buffer
      (when (string-match "^[0-9]+ [0-9a-f]+ 2" (car merge-status))
        (pop merge-status)
        (magit-git-insert "cat-file" "blob" (concat ":2:" file)))
      (let ((buffer-file-name file))
        (normal-mode t)))
    (with-current-buffer their-buffer
      (when (string-match "^[0-9]+ [0-9a-f]+ 3" (car merge-status))
        (magit-git-insert "cat-file" "blob" (concat ":3:" file)))
      (let ((buffer-file-name file))
        (normal-mode t)))
    ;; We have now created the 3 buffer with ours, theirs and the ancestor files
    (if base-buffer
        (setq merger-buffer (ediff-merge-buffers-with-ancestor
                             our-buffer their-buffer base-buffer nil nil file))
      (setq merger-buffer (ediff-merge-buffers our-buffer their-buffer nil nil file)))
    (with-current-buffer merger-buffer
      (setq ediff-show-clashes-only t)
      (setq-local magit-ediff-windows windows)
      (make-local-variable 'ediff-quit-hook)
      (add-hook 'ediff-quit-hook
                (lambda ()
                  (let ((buffer-A ediff-buffer-A)
                        (buffer-B ediff-buffer-B)
                        (buffer-C ediff-buffer-C)
                        (buffer-Ancestor ediff-ancestor-buffer)
                        (windows magit-ediff-windows))
                    (ediff-cleanup-mess)
                    (kill-buffer buffer-A)
                    (kill-buffer buffer-B)
                    (when (bufferp buffer-Ancestor)
                      (kill-buffer buffer-Ancestor))
                    (set-window-configuration windows)))))))

;;;; Diff Mode
;;;;; Diff Core

(define-derived-mode magit-diff-mode magit-mode "Magit Diff"
  "Mode for looking at a git diff.

\\<magit-diff-mode-map>Type `\\[magit-visit-item]` to visit the changed file, \
`\\[magit-toggle-section]` to hide or show a hunk,
`\\[magit-diff-larger-hunks]` and `\\[magit-diff-smaller-hunks]` to change \
the size of the hunks.
Type `\\[magit-apply-item]` to apply a change to your worktree and \
`\\[magit-revert-item]` to reverse it.

More information can be found in Info node `(magit)Diffing'

\\{magit-diff-mode-map}"
  :group 'magit)

(defvar magit-diff-buffer-name "*magit-diff*"
  "Name of buffer used to display a diff.")

(defvar magit-stash-buffer-name "*magit-stash*"
  "Name of buffer used to display a stash.")

;;;;; Diff Entry Commands

(magit-define-popup magit-diff-popup
  "Key menu for diffing."
  'magit 'magit-popup-mode 'magit-diff-options
  :man-page "git-diff"
  :switches '((?W "Show surrounding functions"   "--function-context")
              (?b "Ignore whitespace changes"    "--ignore-space-change")
              (?w "Ignore all whitespace"        "--ignore-all-space"))
  :options  '((?h "Context lines" "-U" read-from-minibuffer)
              (?a "Diff algorithm"
                  "--diff-algorithm=" magit-select-diff-algorithm))
  :actions  '((?d "Diff unstaged"     magit-diff-unstaged)
              (?c "Show commit"       magit-show-commit)
              (?R "Refresh diff"      magit-popup-set-local-variable)
              (?i "Diff staged"       magit-diff-staged)
              (?r "Diff commits"      magit-diff)
              (?S "Refresh and set"   magit-popup-set-variable)
              (?w "Diff working tree" magit-diff-working-tree)
              (?p "Diff paths"        magit-diff-paths)
              (?W "Refresh and save"  magit-popup-save-variable))
  :default-action 'magit-diff-working-tree
  :max-action-columns 3)

(defvar magit-diff-switch-buffer-function 'pop-to-buffer)

;;;###autoload
(defun magit-diff (range &optional working args)
  "Show changes between two commits."
  (interactive (list (magit-read-rev "Diff for ref/rev/range")))
  (magit-mode-setup magit-diff-buffer-name
                    magit-diff-switch-buffer-function
                    #'magit-diff-mode
                    #'magit-refresh-diff-buffer range working args))

;;;###autoload
(defun magit-diff-working-tree (&optional rev)
  "Show changes between the current working tree and the `HEAD' commit.
With a prefix argument show changes between the working tree and
a commit read from the minibuffer."
  (interactive (and current-prefix-arg
                    (list (magit-read-rev-with-default
                           "Diff working tree and commit"))))
  (magit-diff (or rev "HEAD") t))

;;;###autoload
(defun magit-diff-staged (&optional commit)
  "Show changes between the index and the `HEAD' commit.
With a prefix argument show changes between the index and
a commit read from the minibuffer."
  (interactive (and current-prefix-arg
                    (list (magit-read-rev-with-default
                           "Diff index and commit"))))
  (magit-diff nil nil (cons "--cached" (and commit (list commit)))))

;;;###autoload
(defun magit-diff-unstaged ()
  "Show changes between the working tree and the index."
  (interactive)
  (magit-diff nil))

;;;###autoload
(defun magit-diff-unpushed ()
  "Show unpushed changes."
  (interactive)
  (-if-let (tracked (magit-get-tracked-branch nil t))
      (magit-diff (concat tracked "..."))
    (error "Detached HEAD or upstream unset")))

;;;###autoload
(defun magit-diff-unpulled ()
  "Show unpulled changes."
  (interactive)
  (-if-let (tracked (magit-get-tracked-branch nil t))
      (magit-diff (concat "..." tracked))
    (error "Detached HEAD or upstream unset")))

;;;###autoload
(defun magit-diff-while-committing ()
  (interactive)
  (let* ((toplevel (magit-get-top-dir))
         (diff-buf (magit-mode-get-buffer magit-diff-buffer-name
                                          'magit-diff-mode toplevel))
         (commit-buf (magit-commit-log-buffer)))
    (if commit-buf
        (if (and (or ;; certainly an explicit amend
                     (with-current-buffer commit-buf
                       (member "--amend" magit-refresh-args))
                     ;; most likely an explicit amend
                     (not (magit-anything-staged-p))
                     ;; explicitly toggled from within diff
                     (and (eq (current-buffer) diff-buf)))
                 (or (not diff-buf)
                     (with-current-buffer diff-buf
                       (or ;; default to include last commit
                           (not (equal (magit-get-top-dir) toplevel))
                           ;; toggle to include last commit
                           (not (car magit-refresh-args))))))
            (magit-diff-while-amending)
          (magit-diff-staged))
      (user-error "No commit in progress"))))

(defun magit-diff-while-amending ()
  (magit-diff "HEAD^" nil (list "--cached")))

;;;###autoload
(defun magit-diff-paths (a b)
  "Show changes between any two files on disk."
  (interactive (list (read-file-name "First file: " nil nil t)
                     (read-file-name "Second file: " nil nil t)))
  (magit-diff nil nil (list "--no-index" "--" a b)))

;;;###autoload
(defun magit-diff-stash (stash &optional noselect)
  "Show changes in a stash.
A stash consist of more than just one commit.  This command uses
a special diff range so that the stashed changes appear as if the
actually were a single commit."
  (interactive (list (magit-read-stash "Show stash (number): ")))
  (magit-mode-setup magit-commit-buffer-name
                    (if noselect 'display-buffer 'pop-to-buffer)
                    #'magit-diff-mode
                    #'magit-refresh-diff-buffer
                    (concat stash "^2^.." stash)))

(defun magit-diff-less-context (&optional count)
  "Decrease the context for diff hunks by COUNT."
  (interactive "p")
  (setq magit-diff-options
        (cons (format "-U%i" (max 0 (- (magit-diff-previous-context-lines)
                                       count)))
              magit-diff-options))
  (magit-refresh))

(defun magit-diff-more-context (&optional count)
  "Increase the context for diff hunks by COUNT."
  (interactive "p")
  (setq magit-diff-options
        (cons (format "-U%i" (+ (magit-diff-previous-context-lines) count))
              magit-diff-options))
  (magit-refresh))

(defun magit-diff-default-context ()
  "Reset context for diff hunks to the default size."
  (interactive)
  (magit-diff-previous-context-lines)
  (magit-refresh))

(defun magit-diff-previous-context-lines ()
  (--if-let (cl-find "^-U\\([0-9]+\\)$" magit-diff-options
                     :test 'string-match)
      (progn (setq magit-diff-options (delete it magit-diff-options))
             (string-to-number (match-string 1 it)))
    3))

(defun magit-refresh-diff-buffer (range &optional working args)
  (magit-git-insert-section
      (diffbuf (cond (working
                      (format "Changes from %s to working tree" range))
                     ((not range)
                      (if (member "--cached" args)
                          "Staged changes"
                        "Unstaged changes"))
                     (t
                      (format "Changes in %s" range))))
      #'magit-wash-diffs
    "diff" "-p" (and magit-show-diffstat "--stat")
    magit-diff-extra-options
    range args magit-diff-options "--"))

(defun magit-diff-auto-show-p (op)
  (if (eq (car magit-diff-auto-show) 'not)
      (not (memq op (cdr magit-diff-auto-show)))
    (memq op magit-diff-auto-show)))

(defun magit-select-diff-algorithm (&optional noop1 noop2)
  (magit-read-char-case nil t
    (?d "[d]efault/myers" "default")
    (?m "[m]inimal"       "minimal")
    (?p "[p]atience"      "patience")
    (?h "[h]istogram"     "histogram")))

;;;;; Diff Washing

(defconst magit-diff-headline-re
  "^\\(@@@?\\|diff\\|\\* Unmerged path\\|Submodule\\)")

(defconst magit-diff-statline-re
  (concat "^ ?"
          "\\(.*\\)"     ; file
          "\\( +| +\\)"  ; separator
          "\\([0-9]+\\|Bin\\(?: +[0-9]+ -> [0-9]+ bytes\\)?$\\) ?"
          "\\(\\+*\\)"   ; add
          "\\(-*\\)$"))  ; del

(defconst magit-diff-submodule-re "^Submodule \
\\([^\s\n]+\\) \\(?:\\([^:\n]+\\):\\|contains modified content\\)$")

(defun magit-wash-diffs ()
  (let ((diffstats (magit-wash-diffstats)))
    (when (re-search-forward magit-diff-headline-re nil t)
      (goto-char (line-beginning-position))
      (magit-wash-sequence
       (lambda ()
         (magit-wash-diff (pop diffstats))))))
  (goto-char (point-max))
  (magit-xref-insert-buttons))

(defun magit-wash-diffstats ()
  (let (heading diffstats (beg (point)))
    (when (re-search-forward "^ ?\\([0-9]+ +files? change[^\n]*\n\\)" nil t)
      (setq heading (match-string-no-properties 1))
      (delete-region (match-beginning 0) (match-end 0))
      (goto-char beg)
      (magit-with-section (section diffstats 'diffstats heading)
        (magit-wash-sequence
         (lambda ()
           (when (looking-at magit-diff-statline-re)
             (magit-bind-match-strings (file sep cnt add del) nil
               (delete-region (point) (1+ (line-end-position)))
               (magit-with-section (s diffstat 'diffstat)
                 (insert " " file sep cnt " ")
                 (when add (insert (propertize add 'face 'magit-diff-add)))
                 (when del (insert (propertize del 'face 'magit-diff-del)))
                 (insert "\n"))))))
        (setq diffstats (magit-section-children section))))
    diffstats))

(defun magit-wash-diff (diffstat)
  (cond
   ((looking-at magit-diff-submodule-re)
    (let* ((module (match-string 1))
           (range  (match-string 2))
           (dirty  (not range)))
      (delete-region (point) (1+ (line-end-position)))
      (when (and dirty
                 (looking-at magit-diff-submodule-re)
                 (string= (match-string 1) module))
        (setq range (match-string 2))
        (delete-region (point) (1+ (line-end-position))))
      (while (looking-at "^  \\([<>]\\) \\(.+\\)$")
        (delete-region (point) (1+ (line-end-position))))
      (if range
          (let ((default-directory
                  (file-name-as-directory
                   (expand-file-name module (magit-get-top-dir)))))
            (setf (magit-section-info
                   (magit-git-insert-section
                       (diff (propertize (format "modified%s  %s\n"
                                                 (if dirty "%" "/") module)
                                         'face 'magit-diff-file-header))
                       (apply-partially 'magit-wash-log 'module)
                     "log" "--oneline" "--left-right" range))
                  module))
        (magit-with-section
            (section dirty module
                     (propertize (format "dirty      %s\n" module)
                                 'face 'magit-diff-file-header))))))
   ((looking-at "^\\* Unmerged path \\(.*\\)")
    (let ((dst (magit-decode-git-path (match-string 1))))
      (delete-region (point) (1+ (line-end-position)))
      (unless (derived-mode-p 'magit-status-mode)
        (magit-with-section
            (section diff dst (propertize (format "unmerged   %s\n" dst)
                                          'face 'magit-diff-file-header))))))
   ((looking-at "^diff \\(?:--git \\(.*\\) \\(.*\\)\\|--cc \\(.*\\)\\)$")
    (let (src dst status modes)
      (if (match-end 1)
          (setq dst (substring (magit-decode-git-path (match-string 2)) 2)
                src (substring (magit-decode-git-path (match-string 1)) 2)
                status "modified")
        (setq dst (magit-decode-git-path (match-string 3))
              src dst status "unmerged"))
      (when diffstat
        (setf (magit-section-info diffstat) dst))
      (delete-region (point) (1+ (line-end-position)))
      (while (not (or (eobp) (looking-at magit-diff-headline-re)))
        (if (looking-at "^old mode \\([^\n]+\\)\nnew mode \\([^\n]+\\)\n")
            (progn (setq modes (match-string-no-properties 0))
                   (delete-region (point) (match-end 0)))
          (when (looking-at "^\\(new file\\|rename\\|deleted\\)")
            (setq status (match-string 1)))
          (delete-region (point) (1+ (line-end-position)))))
      (magit-with-section
          (section diff dst
                   (propertize (if (equal status "rename")
                                   (format "renamed    %s => %s\n" src dst)
                                 (format "%-10s %s\n" status dst))
                               'face 'magit-diff-file-header)
                   (or (equal status "deleted")
                       (derived-mode-p 'magit-status-mode)))
        (setf (magit-section-diff-status section) status)
        (setf (magit-section-diff-file2  section) src)
        (when modes
          (magit-with-section (s hunk) (insert modes)))
        (magit-wash-sequence #'magit-wash-hunk))))))

(defun magit-wash-hunk ()
  (when (looking-at "^@@\\(@\\)?.+")
    (let ((section nil)
          (merging (match-end 1))
          (heading (match-string 0)))
      (delete-region (point) (1+ (line-end-position)))
      (magit-with-section (s hunk heading (concat heading "\n"))
        (while (not (or (eobp) (looking-at magit-diff-headline-re)))
          (magit-put-face-property
           (point) (line-end-position)
           (cond
            ((looking-at "^\\+\\+<<<<<<<") 'magit-diff-merge-current)
            ((looking-at "^\\+\\+=======") 'magit-diff-merge-separator)
            ((looking-at "^\\+\\+|||||||") 'magit-diff-merge-diff3-separator)
            ((looking-at "^\\+\\+>>>>>>>") 'magit-diff-merge-proposed)
            ((looking-at (if merging  "^\\(\\+\\| \\+\\)" "^\\+"))
             (magit-diff-highlight-whitespace merging)
             'magit-diff-add)
            ((looking-at (if merging  "^\\(-\\| -\\)" "^-"))
             'magit-diff-del)
            (t
             'magit-diff-none)))
            (forward-line))
        (setq section s))
      (when (eq magit-diff-refine-hunk 'all)
        (magit-diff-refine-hunk section))
      (magit-put-face-property (magit-section-beginning section)
                               (magit-section-content-beginning section)
                               'magit-diff-hunk-header))
    t))

(defun magit-diff-highlight-whitespace (merging)
  (when (and magit-highlight-whitespace
             (or (derived-mode-p 'magit-status-mode)
                 (not (eq magit-highlight-whitespace 'status))))
    (let ((prefix (if merging "^[-\\+\s]\\{2\\}" "^[-\\+]"))
          (indent
           (if (local-variable-p 'magit-highlight-indentation)
               magit-highlight-indentation
             (setq-local
              magit-highlight-indentation
              (cdr (cl-find-if (lambda (pair)
                                 (string-match-p (car pair) default-directory))
                               (default-value 'magit-highlight-indentation)
                               :from-end t))))))
      (when (and magit-highlight-trailing-whitespace
                 (looking-at (concat prefix ".*?\\([ \t]+\\)$")))
        (magit-put-face-property (match-beginning 1) (match-end 1)
                                 'magit-whitespace-warning-face))
      (when (or (and (eq indent 'tabs)
                     (looking-at (concat prefix "\\( *\t[ \t]*\\)")))
                (and (integerp indent)
                     (looking-at (format "%s\\([ \t]* \\{%s,\\}[ \t]*\\)"
                                         prefix indent))))
        (magit-put-face-property (match-beginning 1) (match-end 1)
                                 'magit-whitespace-warning-face)))))

;;;;; Diff Mode Commands

(defun magit-diff-toggle-refine-hunk (&optional other)
  "Turn diff-hunk refining on or off.

If hunk refining is currently on, then hunk refining is turned off.
If hunk refining is off, then hunk refining is turned on, in
`selected' mode (only the currently selected hunk is refined).

With a prefix argument, the \"third choice\" is used instead:
If hunk refining is currently on, then refining is kept on, but
the refining mode (`selected' or `all') is switched.
If hunk refining is off, then hunk refining is turned on, in
`all' mode (all hunks refined).

Customize variable `magit-diff-refine-hunk' to change the default mode."
  (interactive "P")
  (let ((hunk (and magit-highlighted-section
                   (eq (magit-section-type magit-highlighted-section) 'hunk)
                   magit-highlighted-section))
        (old magit-diff-refine-hunk))
    (setq-local magit-diff-refine-hunk
                (if other
                    (if (eq old 'all) t 'all)
                  (not old)))
    (cond ((or (eq old 'all)
               (eq magit-diff-refine-hunk 'all))
           (magit-refresh))
          ((not hunk))
          (magit-diff-refine-hunk
           (magit-diff-refine-hunk hunk))
          (t
           (magit-diff-unrefine-hunk hunk)))
    (message "magit-diff-refine-hunk: %s" magit-diff-refine-hunk)))

(defun magit-diff-refine-hunk (hunk)
  (save-excursion
    (goto-char (magit-section-beginning hunk))
    ;; `diff-refine-hunk' does not handle combined diffs.
    (unless (looking-at "@@@")
      (diff-refine-hunk))))

(defun magit-diff-unrefine-hunk (hunk)
  (remove-overlays (magit-section-beginning hunk)
                   (magit-section-end hunk)
                   'diff-mode 'fine))

;;;; Wazzup Mode

(define-derived-mode magit-wazzup-mode magit-mode "Magit Wazzup"
  "Mode for looking at git commits not merged into current HEAD.

\\<magit-wazzup-mode-map>Type `\\[magit-toggle-section]` to show or hide \
section, `\\[magit-visit-item]` to visit an item \
`\\[magit-show-item-or-scroll-up]` to show it.
Type `\\[magit-diff-working-tree]` to display change with your working tree, \
and `\\[magit-diff]` to display change
between any two commit.
Type `\\[magit-cherry-pick-item]` to cherry-pick a commit, and \
`\\[magit-apply-item]` to apply its change to your
working tree, without committing, and `\\[magit-merge-popup]` \
to merge those change.
Type `\\[magit-refresh]` to refresh current buffer.

More information can be found in Info node `(magit)Wazzup'

\\{magit-wazzup-mode-map}"
  :group 'magit)

(defvar magit-wazzup-buffer-name "*magit-wazzup*"
  "Name of buffer used to display commits not merged into current HEAD.")

;;;###autoload
(defun magit-wazzup (branch)
  "Show a list of branches in a dedicated buffer.
Unlike in the buffer created by `magit-branch-manager' each
branch can be expanded to show a list of commits not merged
into the selected branch."
  (interactive
   (let ((branch (magit-get-current-branch)))
     (list (if current-prefix-arg
               (magit-read-rev "Wazzup branch" branch)
             branch))))
  (magit-mode-setup magit-wazzup-buffer-name nil
                    #'magit-wazzup-mode
                    #'magit-refresh-wazzup-buffer branch))

(defun magit-refresh-wazzup-buffer (head)
  (magit-with-section (section wazzupbuf 'wazzupbuf)
    (run-hooks 'magit-wazzup-sections-hook)))

(defun magit-insert-wazzup-branches ()
  (dolist (upstream (magit-list-branches))
    (magit-insert-wazzup-commits upstream (car magit-refresh-args))))

(defun magit-insert-wazzup-commits (upstream head)
  (let ((count (string-to-number
                (magit-git-string "rev-list" "--count" "--right-only"
                                  (concat head "..." upstream))))
        (label (magit-format-ref-label upstream))
        (focus (string-match-p (format "^refs/heads/%s$" head) upstream))
        s)
    (when (or (> count 0) focus)
      (magit-with-section
          (section wazzup upstream
                   (format "%3s %s\n"
                           (if focus
                               (propertize " * " 'face 'magit-branch)
                             count)
                           (magit-format-ref-label upstream))
		   t)
        (if (magit-section-hidden section)
            (setf (magit-section-washer section)
                  (apply-partially #'magit-insert-wazzup-cherries
                                   head upstream))
          (magit-insert-wazzup-cherries head upstream))
        (setq s section))
      (magit-put-face-property (+ (magit-section-beginning s) 4)
                               (- (magit-section-content-beginning s) 1)
                               (get-text-property 0 'face label)))))

(defun magit-insert-wazzup-cherries (head upstream)
  (let ((beg (point)))
    (magit-git-insert "cherry" "-v" "--abbrev" head upstream)
    (save-restriction
      (narrow-to-region beg (point))
      (goto-char (point-min))
      (magit-wash-log 'cherry))))

;;;; Branch Manager Mode

(define-derived-mode magit-branch-manager-mode magit-mode "Magit Branch"
  "Mode for looking at git branches.

\\<magit-branch-manager-mode-map>\
Type `\\[magit-visit-item]` to checkout a branch, \
`\\[magit-reset-head]' to reset current branch,
you can also merge the branch with `\\[magit-merge-popup]`

Type `\\[magit-discard-item]' to delete a branch, \
or `\\[universal-argument] \\[magit-discard-item]' to force the deletion.
Type `\\[magit-rename-item]' to Rename a branch.

More information can be found in Info node `(magit)The branch list'

\\{magit-branch-manager-mode-map}
Unless shadowed by the mode specific bindings above, bindings
from the parent keymap `magit-mode-map' are also available.")

(defvar magit-branches-buffer-name "*magit-branches*"
  "Name of buffer used to display and manage branches.")

;;;###autoload
(defun magit-branch-manager ()
  "Show a list of branches in a dedicated buffer."
  (interactive)
  (magit-mode-setup magit-branches-buffer-name nil
                    #'magit-branch-manager-mode
                    #'magit-refresh-branch-manager))

(defun magit-refresh-branch-manager ()
  (magit-with-section (section branchbuf 'branchbuf nil t)
    (run-hooks 'magit-branch-manager-sections-hook)))

(defun magit-rename-item ()
  "Rename the item at point."
  (interactive)
  (magit-section-action rename ()
    (branch (call-interactively 'magit-branch-rename))
    (remote (call-interactively 'magit-remote-rename))))

(defconst magit-wash-branch-line-re
  (concat "^"
          "\\(?1:[ \\*]\\) "                ; marker
          "\\(?2:[^ ]+?\\)"                 ; branch
          "\\(?3: +\\)"                     ; fill
          "\\(?4:[0-9a-fA-F]+\\) "          ; sha1
          "\\(?:\\["
          "\\(?5:[^:\n]+?\\)\\(?:: \\)?"    ; tracked
          "\\(?:ahead \\(?6:[0-9]+\\)\\)?"  ; ahead
          "\\(?:, \\)?"
          "\\(?:behind \\(?7:[0-9]+\\)\\)?" ; behind
          "\\] \\)?"
          "\\(?8:.*\\)"))                   ; message

(defvar magit-local-branch-format "%c %n%f %3a %3b %t\n")
(defvar magit-remote-branch-format "  %n\n")
(defvar magit-tags-format "  %n\n")

(defun magit-insert-local-branches ()
  (let ((hash-length (magit-abbrev-length))
        (branches (magit-list-local-branch-names)))
    (magit-with-section (section local "." "Branches:")
      (dolist (line (magit-git-lines "branch" "-vv"))
        (string-match magit-wash-branch-line-re line)
        (magit-bind-match-strings
            (marker branch fill hash tracked ahead behind message) line
          (magit-with-section (section branch branch)
            (magit-insert
             (format-spec
              magit-local-branch-format
              `((?a . ,(or ahead ""))
                (?b . ,(or behind ""))
                (?c . ,(propertize marker 'face 'magit-branch))
                (?f . ,fill)
                (?m . ,message)
                (?n . ,(propertize branch 'face 'magit-log-head-label-local))
                (?s . ,(if hash
                           (propertize hash 'face 'magit-log-sha1)
                         (make-string hash-length ?\s)))
                (?t . ,(if tracked
                           (propertize tracked 'face
                                       (if (member tracked branches)
                                           'magit-log-head-label-local
                                         'magit-log-head-label-remote))
                         ""))))))))
      (insert ?\n))))

(defun magit-insert-remote-branches ()
  (dolist (remote (magit-git-lines "remote"))
    (let ((url     (magit-get "remote" remote "url"))
          (pushurl (magit-get "remote" remote "pushurl")))
      (magit-with-section
          (section remote remote
                   (format "%s (%s):" (capitalize remote)
                           (concat url (and url pushurl ", ") pushurl)))
        (dolist (branch (magit-list-remote-branch-names remote))
          (magit-with-section (s branch branch)
            (magit-insert
             (format-spec
              magit-remote-branch-format
              `((?n . ,(propertize
                        (if (string-match (format "^%s/\\(.+\\)" remote) branch)
                            (match-string 1 branch)
                          branch)
                        'face 'magit-log-head-label-remote)))))))
        (insert ?\n)))))

(defun magit-insert-tags ()
  (magit-with-section (section tags 'tags "Tags:")
    (dolist (tag (magit-git-lines "tag"))
      (magit-with-section (section tag 'tag)
        (magit-insert
         (format-spec magit-tags-format
                      `((?n . ,(propertize tag 'face 'magit-tag)))))))
    (insert ?\n)))

;;; Miscellaneous
;;;; Miscellaneous Commands

<<<<<<< HEAD
=======
;;;###autoload
(defun magit-init (directory)
  "Create or reinitialize a Git repository.
Read directory name and initialize it as new Git repository.

If the directory is below an existing repository, then the user
has to confirm that a new one should be created inside; or when
the directory is the root of the existing repository, whether
it should be reinitialized.

Non-interactively DIRECTORY is always (re-)initialized."
  (interactive
   (let* ((dir (file-name-as-directory
                (expand-file-name
                 (read-directory-name "Create repository in: "))))
          (top (magit-get-top-dir dir)))
     (if (and top
              (not (yes-or-no-p
                    (if (string-equal top dir)
                        (format "Reinitialize existing repository %s? " dir)
                      (format "%s is a repository.  Create another in %s? "
                              top dir)))))
         (user-error "Abort")
       (list dir))))
  (magit-run-git "init" (expand-file-name directory)))

>>>>>>> 5caf7694
(defun magit-copy-item-as-kill ()
  "Copy sha1 of commit at point into kill ring."
  (interactive)
  (magit-section-action copy (info)
    ((branch commit mcommit file diff)
     (kill-new info)
     (message "%s" info))))

(defun magit-ignore-item (edit &optional local)
  "Ignore the item at point.
With a prefix argument edit the ignore string."
  (interactive "P")
  (magit-section-action ignore (info)
    ([file untracked]
     (magit-ignore-file (concat "/" info) edit local)
     (magit-refresh))
    (diff
     (when (yes-or-no-p (format "%s is tracked.  Untrack and ignore? " info))
       (magit-ignore-file (concat "/" info) edit local)
       (magit-run-git "rm" "--cached" info)))))

(defun magit-ignore-item-locally (edit)
  "Ignore the item at point locally only.
With a prefix argument edit the ignore string."
  (interactive "P")
  (magit-ignore-item edit t))

(defun magit-ignore-file (file &optional edit local)
  "Add FILE to the list of files to ignore.
If EDIT is non-nil, prompt the user for the string to be ignored
instead of using FILE.  The changes are written to .gitignore
except if LOCAL is non-nil in which case they are written to
.git/info/exclude."
  (let* ((local-ignore-dir (magit-git-dir "info/"))
         (ignore-file (if local
                          (concat local-ignore-dir "exclude")
                        ".gitignore")))
    (when edit
      (setq file (magit-ignore-edit-string file)))
    (when (and local (not (file-exists-p local-ignore-dir)))
      (make-directory local-ignore-dir t))
    (with-temp-buffer
      (when (file-exists-p ignore-file)
        (insert-file-contents ignore-file))
      (goto-char (point-max))
      (unless (bolp)
        (insert "\n"))
      (insert file "\n")
      (write-region nil nil ignore-file))))

(defun magit-ignore-edit-string (file)
  "Prompt the user for the string to be ignored.
A list of predefined values with wildcards is derived from the
filename FILE."
  (let* ((extension (concat "*." (file-name-extension file)))
         (extension-in-dir (concat (file-name-directory file) extension))
         (filename (file-name-nondirectory file))
         (completions (list extension extension-in-dir filename file)))
    (magit-completing-read "File/pattern to ignore"
                           completions nil nil nil nil file)))

;;;; ChangeLog

;;;###autoload
(defun magit-add-change-log-entry (&optional whoami file-name other-window)
  "Find change log file and add date entry and item for current change.
This differs from `add-change-log-entry' (which see) in that
it acts on the current hunk in a Magit buffer instead of on
a position in a file-visiting buffer."
  (interactive (list current-prefix-arg
                     (prompt-for-change-log-name)))
  (let (buf pos)
    (save-window-excursion
      (magit-visit-item)
      (setq buf (current-buffer)
            pos (point)))
    (save-excursion
      (with-current-buffer buf
        (goto-char pos)
        (add-change-log-entry whoami file-name other-window)))))

;;;###autoload
(defun magit-add-change-log-entry-other-window (&optional whoami file-name)
  "Find change log file in other window and add entry and item.
This differs from `add-change-log-entry-other-window' (which see)
in that it acts on the current hunk in a Magit buffer instead of
on a position in a file-visiting buffer."
  (interactive (and current-prefix-arg
                    (list current-prefix-arg
                          (prompt-for-change-log-name))))
  (magit-add-change-log-entry whoami file-name t))

;;;; Read Repository

(defun magit-read-top-dir (dir)
  "Ask the user for a Git repository.
The choices offered by auto-completion will be the repositories
under `magit-repo-dirs'.  If `magit-repo-dirs' is nil or DIR is
non-nil, then autocompletion will offer directory names."
  (if (and (not dir) magit-repo-dirs)
      (let* ((repos (magit-list-repos-uniquify
                     (--map (cons (file-name-nondirectory it) it)
                            (magit-list-repos))))
             (reply (magit-completing-read "Git repository" repos)))
        (file-name-as-directory
         (or (cdr (assoc reply repos))
             (if (file-directory-p reply)
                 (expand-file-name reply)
               (user-error "Not a repository or a directory: %s" reply)))))
    (file-name-as-directory
     (read-directory-name "Git repository: "
                          (or (magit-get-top-dir) default-directory)))))

(defun magit-list-repos ()
  (--mapcat (magit-list-repos* it magit-repo-dirs-depth) magit-repo-dirs))

(defun magit-list-repos* (directory depth)
  (cond ((file-exists-p (expand-file-name ".git" directory))
         (list directory))
        ((> depth 0)
         (cl-loop for file in (directory-files directory t "^[^.]" t)
                  when (file-directory-p file)
                  append (magit-list-repos* file (1- depth))))))

(defun magit-list-repos-uniquify (alist)
  (let (result (dict (make-hash-table :test 'equal)))
    (dolist (a (delete-dups alist))
      (puthash (car a) (cons (cdr a) (gethash (car a) dict)) dict))
    (maphash
     (lambda (key value)
       (if (= (length value) 1)
           (push (cons key (car value)) result)
         (setq result
               (append result
                       (magit-list-repos-uniquify
                        (mapcar
                         (lambda (elt)
                           (cons (concat key "\\"
                                         (file-name-nondirectory
                                          (directory-file-name
                                           (substring elt 0 (- (length key))))))
                                 elt))
                         value))))))
     dict)
    result))

;;;; Wip Minor Mode

;;;###autoload
(define-minor-mode magit-wip-save-mode
  "On each save, also commit to a work-in-progress ref.

After saving the buffer this mode also commits the changes to
the work-in-progress ref for the current branch.  Use option
`magit-wip-ref-format' to configure what refname is used.

While this mode can be activated manually it is better to do
so using either

  git config --add magit.extension wip-save

to activate it in individual repositories or

  git config --global --add magit.extension wip-save

to activate it in all repositories.  These settings only take
effect after _also_ turning on `global-magit-wip-save-mode'."
  :lighter magit-wip-save-mode-lighter
  (if magit-wip-save-mode
      (if (and (buffer-file-name)
               (magit-inside-worktree-p))
          (add-hook 'after-save-hook 'magit-wip-save t t)
        (setq magit-wip-save-mode nil)
        (user-error "Need a repository and a file"))
    (remove-hook 'after-save-hook 'magit-wip-save t)))

;;;###autoload
(define-globalized-minor-mode global-magit-wip-save-mode
  magit-wip-save-mode turn-on-magit-wip-save
  :group 'magit-wip)

(defun turn-on-magit-wip-save ()
  "Conditionally turn on Magit-Wip-Save mode.

If the current buffer visits a file tracked in a Git repository,
then turn on `magit-wip-save-mode' provided the `wip-save' Magit
extension has been enabled in that repository."
  (when (and (buffer-file-name)
             (magit-inside-worktree-p)
             (magit-git-success "ls-files" "--error-unmatch"
                                (buffer-file-name))
             (member "wip-save" (magit-get-all "magit.extension")))
    (magit-wip-save-mode 1)))

(defun magit-wip-save (&optional filename wipref)
  "Commit changes to FILENAME in work-in-progress ref WIPREF.
If optional FILENAME is nil or undefined use `buffer-file-name'.
If optional WIPREF is nil or undefined use a ref in accordance
to the current branch and `magit-wip-ref-format'."
  (let* ((filename (or filename (buffer-file-name)))
         (toplevel (magit-toplevel))
         (blobname (file-relative-name filename toplevel))
         (spec   `((?r . ,blobname)
                   (?a . ,filename)
                   (?t . ,toplevel)))
         (ref    (magit-git-string "symbolic-ref" "HEAD"))
         (wipref (or wipref
                     (format-spec
                      magit-wip-ref-format
                      `((?r . ,(or ref "HEAD"))
                        (?b . ,(if ref (substring ref 11) "HEAD"))))))
         (parent (if (and (magit-rev-parse "--verify" wipref)
                          (equal (magit-git-string "merge-base" wipref ref)
                                 (magit-rev-parse "--verify" ref)))
                     wipref
                   (or ref "HEAD")))
         (tree   (let ((process-environment process-environment)
                       (index-file (make-temp-name "index")))
                   (setenv "GIT_INDEX_FILE" index-file)
                   (magit-call-git "read-tree" parent)
                   (magit-call-git "add" filename)
                   (prog1 (magit-git-string "write-tree")
                     (delete-file index-file)))))
    (when (magit-git-failure "diff-tree" "--exit-code" tree parent)
      (magit-reflog-enable wipref)
      (magit-run-git "update-ref" wipref
                     "-m" (concat "magit-wip-save: " blobname)
                     (magit-git-string
                      "commit-tree" tree "-p" parent
                      "-m" (format-spec magit-wip-commit-message spec)))
      (when magit-wip-save-message
        (message (format-spec magit-wip-save-message spec))))))

;;;; Maintenance Tools

(defun magit-describe-item ()
  "Show information about the section at point.
This command is intended for debugging purposes."
  (interactive)
  (let* ((s (magit-current-section))
         (b (magit-section-beginning s))
         (c (magit-section-content-beginning s))
         (e (magit-section-end s)))
    (message "Section: %S %S [%s (%s) - %s (%s) - %s (%s)]"
             (magit-section-context-type s)
             (magit-section-info s)
             (marker-position b) (marker-insertion-type b)
             (marker-position c) (marker-insertion-type c)
             (marker-position e) (marker-insertion-type e))))

;;; magit.el ends soon

(defconst magit-font-lock-keywords
  (eval-when-compile
    `((,(concat "(\\(" (regexp-opt
                        '("magit-define-section-jumper"
                          "magit-define-popup"))
                "\\)\\_>[ \t'\(]*\\(\\sw+\\|\\s_\\)?")
       (1 font-lock-keyword-face)
       (2 font-lock-function-name-face nil t))
      (,(concat "(" (regexp-opt
                     '("magit-with-section"
                       "magit-cmd-insert-section"
                       "magit-git-insert-section"
                       "magit-insert-line-section"
                       "magit-section-action"
                       "magit-section-case"
                       "magit-bind-match-strings"
                       "magit-with-blob"
                       "magit-tests--with-temp-dir"
                       "magit-tests--with-temp-repo"
                       "magit-tests--with-temp-clone") t)
                "\\_>")
       . 1))))

(font-lock-add-keywords 'emacs-lisp-mode magit-font-lock-keywords)

(defvar magit-version 'undefined
  "The version of Magit that you're using.
Use the function by the same name instead of this variable.")

(defun magit-version (&optional noerror)
  "The version of Magit that you're using.\n\n\(fn)"
  (interactive)
  (let ((toplib (or load-file-name buffer-file-name)))
    (unless (and toplib
                 (equal (file-name-nondirectory toplib) "magit.el"))
      (setq toplib (locate-library "magit.el")))
    (when toplib
      (let* ((dir (file-name-directory toplib))
             (static (expand-file-name "magit-version.el" dir))
             (gitdir (expand-file-name ".git" dir)))
        (cond ((file-exists-p gitdir)
               (setq magit-version
                     (let ((default-directory dir))
                       (magit-git-string "describe" "--tags" "--dirty")))
               (ignore-errors (delete-file static)))
              ((file-exists-p static)
               (load-file static))
              ((featurep 'package)
               (setq magit-version
                     (or (ignore-errors ; < 24.3.50
                           (package-version-join
                            (package-desc-vers
                             (cdr (assq 'magit package-alist)))))
                         (ignore-errors ; >= 24.3.50
                           (package-version-join
                            (package-desc-version
                             (cadr (assq 'magit package-alist)))))))))))
    (if (stringp magit-version)
        (when (called-interactively-p 'any)
          (message "magit-%s" magit-version))
      (if noerror
          (progn (setq magit-version 'error)
                 (message "Cannot determine Magit's version"))
        (error "Cannot determine Magit's version")))
    magit-version))

(cl-eval-when (load eval) (magit-version t))

(provide 'magit)

(require 'magit-extras)

;; Local Variables:
;; indent-tabs-mode: nil
;; End:
;;; magit.el ends here<|MERGE_RESOLUTION|>--- conflicted
+++ resolved
@@ -625,10 +625,6 @@
     magit-insert-bisect-log
     magit-insert-stashes
     magit-insert-untracked-files
-<<<<<<< HEAD
-=======
-    magit-insert-pending-commits
->>>>>>> 5caf7694
     magit-insert-unstaged-changes
     magit-insert-staged-changes
     magit-insert-unpulled-commits
@@ -2068,7 +2064,6 @@
 (magit-define-section-jumper staged    "Staged changes")
 (magit-define-section-jumper unpulled  "Unpulled commits")
 (magit-define-section-jumper unpushed  "Unpushed commits")
-(magit-define-section-jumper pending   "Pending commits")
 (magit-define-section-jumper diffstats "Diffstats")
 
 ;;;;; Section Hooks
@@ -2514,22 +2509,12 @@
        (mapcar 'eval (eshell-parse-arguments (point-min)
                                              (point-max)))))))
 
-<<<<<<< HEAD
 (defun magit-git-command-topdir (args directory)
   "Execute a Git subcommand asynchronously, displaying the output.
 Run Git in the root of the current repository.
 \n(fn)" ; arguments are for internal use
   (interactive (magit-git-command-read-args t))
   (magit-git-command args directory))
-=======
-(magit-define-section-jumper stashes   "Stashes")
-(magit-define-section-jumper untracked "Untracked files")
-(magit-define-section-jumper unstaged  "Unstaged changes")
-(magit-define-section-jumper staged    "Staged changes")
-(magit-define-section-jumper unpulled  "Unpulled commits")
-(magit-define-section-jumper unpushed  "Unpushed commits")
-(magit-define-section-jumper diffstats "Diffstats")
->>>>>>> 5caf7694
 
 (defun magit-git-command-read-args (&optional root)
   (let ((dir (if (or root current-prefix-arg)
@@ -4912,7 +4897,7 @@
                       (format "%s is a repository.  Create another in %s? "
                               top dir)))))
          (user-error "Abort")
-       dir)))
+       (list dir))))
   (magit-run-git "init" (expand-file-name directory)))
 
 ;;;;; Merging
@@ -5451,14 +5436,6 @@
                                (4 "untracked and ignored")
                                (t "ignored"))))
     (magit-run-git "clean" "-f" "-d" (cl-case arg (4 "-x") (16 "-X")))))
-
-(defun magit-rewrite-diff-pending ()
-  (interactive)
-  (let* ((info (magit-read-rewrite-info))
-         (orig (cadr (assq 'orig info))))
-    (if orig
-        (magit-diff orig nil "-R")
-      (user-error "No rewrite in progress"))))
 
 ;;;;; Fetching
 
@@ -7442,35 +7419,6 @@
 ;;; Miscellaneous
 ;;;; Miscellaneous Commands
 
-<<<<<<< HEAD
-=======
-;;;###autoload
-(defun magit-init (directory)
-  "Create or reinitialize a Git repository.
-Read directory name and initialize it as new Git repository.
-
-If the directory is below an existing repository, then the user
-has to confirm that a new one should be created inside; or when
-the directory is the root of the existing repository, whether
-it should be reinitialized.
-
-Non-interactively DIRECTORY is always (re-)initialized."
-  (interactive
-   (let* ((dir (file-name-as-directory
-                (expand-file-name
-                 (read-directory-name "Create repository in: "))))
-          (top (magit-get-top-dir dir)))
-     (if (and top
-              (not (yes-or-no-p
-                    (if (string-equal top dir)
-                        (format "Reinitialize existing repository %s? " dir)
-                      (format "%s is a repository.  Create another in %s? "
-                              top dir)))))
-         (user-error "Abort")
-       (list dir))))
-  (magit-run-git "init" (expand-file-name directory)))
-
->>>>>>> 5caf7694
 (defun magit-copy-item-as-kill ()
   "Copy sha1 of commit at point into kill ring."
   (interactive)
