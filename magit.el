--- conflicted
+++ resolved
@@ -238,23 +238,12 @@
   :group 'magit-process
   :type '(repeat string))
 
-<<<<<<< HEAD
 (defcustom magit-success-executable "true"
   "The executable which always succeeds.
 An executable, such as \"true\", which does
 nothing but return with a zero exit status."
   :package-version '(magit . "2.1.0")
-=======
-(defcustom magit-gitk-executable
-  (or (eq system-type 'windows-nt)
-      (let ((exe (expand-file-name
-                  "gitk" (file-name-nondirectory magit-git-executable))))
-        (and (file-executable-p exe) exe))
-      (executable-find "gitk") "gitk")
-  "The Gitk executable."
->>>>>>> 86032d04
   :group 'magit-process
-  :set-after '(magit-git-executable)
   :type 'string)
 
 (defcustom magit-process-connection-type (not (eq system-type 'cygwin))
@@ -7552,7 +7541,6 @@
 ;;;; Wip Minor Mode
 
 ;;;###autoload
-<<<<<<< HEAD
 (define-minor-mode magit-wip-save-mode
   "On each save, also commit to a work-in-progress ref.
 
@@ -7636,48 +7624,6 @@
                       "-m" (format-spec magit-wip-commit-message spec)))
       (when magit-wip-save-message
         (message (format-spec magit-wip-save-message spec))))))
-=======
-(defun magit-run-git-gui ()
-  "Run `git gui' for the current git repository."
-  (interactive)
-  (let* ((default-directory (magit-get-top-dir)))
-    (call-process magit-git-executable nil 0 nil "gui")))
-
-;;;###autoload
-(defun magit-run-git-gui-blame (commit filename &optional linenum)
-  "Run `git gui blame' on the given FILENAME and COMMIT.
-Interactively run it for the current file and the HEAD, with a
-prefix or when the current file cannot be determined let the user
-choose.  When the current buffer is visiting FILENAME instruct
-blame to center around the line point is on."
-  (interactive
-   (let (revision filename)
-     (when (or current-prefix-arg
-               (not (setq revision "HEAD"
-                          filename (magit-buffer-file-name t))))
-       (setq revision (magit-read-rev "Retrieve from revision" "HEAD")
-             filename (magit-read-file-from-rev revision)))
-     (list revision filename
-           (and (equal filename
-                       (ignore-errors
-                         (magit-file-relative-name
-                          (file-name-directory (buffer-file-name)))))
-                (line-number-at-pos)))))
-  (let ((default-directory (magit-get-top-dir)))
-    (apply #'call-process magit-git-executable nil 0 nil "gui" "blame"
-           `(,@(and linenum (list (format "--line=%d" linenum)))
-             ,commit
-             ,filename))))
-
-;;;###autoload
-(defun magit-run-gitk (arg)
-  "Run Gitk for the current git repository.
-Without a prefix argument run `gitk --all', with
-a prefix argument run gitk without any arguments."
-  (interactive "P")
-  (apply #'call-process magit-gitk-executable nil 0 nil
-         (if arg nil (list "--all"))))
->>>>>>> 86032d04
 
 ;;;; Maintenance Tools
 
