--- conflicted
+++ resolved
@@ -3001,15 +3001,17 @@
 and finally \"refresh\" a first time.  All arguments are
 evaluated before switching to BUFFER."
   (let ((mode-symb (cl-gensym "mode-symb"))
-        (init-args (cl-gensym "init-args"))
-        (buf-symb  (cl-gensym "buf-symb")))
+        (toplevel  (cl-gensym "toplevel"))
+        (init-args (cl-gensym "init-args")))
     `(let* ((,mode-symb ,mode)
-            (,init-args (list (magit-get-top-dir)
-                              ,mode-symb ,refresh-func ,@refresh-args))
-            (,buf-symb  (magit-mode-display-buffer
-                         ,buffer ,mode-symb ,switch-func)))
-       (with-current-buffer ,buf-symb
-         (apply #'magit-mode-init ,init-args)))))
+            (,toplevel  (magit-get-top-dir))
+            (,init-args (list ,mode-symb ,refresh-func ,@refresh-args)))
+       (if ,toplevel
+           (with-current-buffer
+               (magit-mode-display-buffer
+                ,buffer ,mode-symb ,switch-func)
+             (apply #'magit-mode-init ,toplevel ,init-args))
+         (user-error "Not inside a Git repository")))))
 
 (defun magit-mode-init (dir mode refresh-func &rest refresh-args)
   "Turn on MODE and refresh in the current buffer.
@@ -3640,7 +3642,6 @@
                    (magit-list-remote-branches remote)))
     (magit-list-refnames (concat "refs/remotes/" remote))))
 
-<<<<<<< HEAD
 (defun magit-rev-diff-count (a b)
   "Return the commits in A but not B and vice versa.
 Return a list of two integers: (A>B B>A)."
@@ -3649,28 +3650,6 @@
                                           "--count" "--left-right"
                                           (concat a "..." b))
                         "\t")))
-=======
-(defmacro magit-mode-setup
-  (buffer switch-func mode refresh-func &rest refresh-args)
-  "Display and select BUFFER, turn on MODE, and refresh a first time.
-Display BUFFER using `magit-mode-display-buffer', then turn on
-MODE in BUFFER, set the local value of `magit-refresh-function'
-to REFRESH-FUNC and that of `magit-refresh-args' to REFRESH-ARGS
-and finally \"refresh\" a first time.  All arguments are
-evaluated before switching to BUFFER."
-  (let ((mode-symb (cl-gensym "mode-symb"))
-        (toplevel  (cl-gensym "toplevel"))
-        (init-args (cl-gensym "init-args")))
-    `(let* ((,mode-symb ,mode)
-            (,toplevel  (magit-get-top-dir))
-            (,init-args (list ,mode-symb ,refresh-func ,@refresh-args)))
-       (if ,toplevel
-           (with-current-buffer
-               (magit-mode-display-buffer
-                ,buffer ,mode-symb ,switch-func)
-             (apply #'magit-mode-init ,toplevel ,init-args))
-         (user-error "Not inside a Git repository")))))
->>>>>>> 01dba8b7
 
 (defun magit-abbrev-length ()
   (string-to-number (or (magit-get "core.abbrev") "7")))
