--- conflicted
+++ resolved
@@ -4449,16 +4449,11 @@
     ;; shouldn't we kill that buffer altogether?
     (erase-buffer)
     (bury-buffer)
-<<<<<<< HEAD
-    (when (file-exists-p ".git/MERGE_MSG")
-      (delete-file ".git/MERGE_MSG"))
+    (when (file-exists-p (concat (magit-git-dir) "MERGE_MSG"))
+      (delete-file (concat (magit-git-dir) "MERGE_MSG")))
     ;; potentially the local environment has been altered with settings that
     ;; were specific to this commit. Let's revert it
     (kill-local-variable 'process-environment)
-=======
-    (when (file-exists-p (concat (magit-git-dir) "MERGE_MSG"))
-      (delete-file (concat (magit-git-dir) "MERGE_MSG")))
->>>>>>> e82088fc
     (magit-update-vc-modeline default-directory)
     (when magit-pre-log-edit-window-configuration
       (set-window-configuration magit-pre-log-edit-window-configuration)
@@ -5155,7 +5150,6 @@
      nil nil history)))
 
 (defun magit-ignore-file (file edit local)
-<<<<<<< HEAD
   "Add FILE to the list of files to ignore.
 \\<minibuffer-local-map>
 If EDIT is non-`nil', prompt the user for the filename to
@@ -5165,10 +5159,7 @@
 
 If LOCAL is nil, the `.gitignore' file is updated.
 Otherwise, it is `.git/info/exclude'."
-  (let ((ignore-file (if local ".git/info/exclude" ".gitignore")))
-=======
   (let ((ignore-file (if local (concat (magit-git-dir) "info/exclude") ".gitignore")))
->>>>>>> e82088fc
     (if edit
       (setq file (magit-ignore-modifiable-file file edit)))
     (with-temp-buffer
