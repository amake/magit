--- conflicted
+++ resolved
@@ -6419,15 +6419,9 @@
 Also see option `magit-log-show-margin'."
   (interactive)
   (unless (derived-mode-p 'magit-log-mode)
-<<<<<<< HEAD
     (user-error "The log margin cannot be used outside of log buffers"))
-  (unless (eq (car magit-refresh-args) 'oneline)
-    (user-error "The log margin cannot be used with \"long\" log"))
-=======
-    (error "The log margin cannot be used outside of log buffers"))
   (when (eq (car magit-refresh-args) 'long)
-    (error "The log margin cannot be used with verbose logs"))
->>>>>>> aee75f0d
+    (user-error "The log margin cannot be used with verbose logs"))
   (if magit-log-show-margin
       (magit-set-buffer-margin (car magit-log-margin-spec)
                                (not (cdr (window-margins))))
