# 'elisp' isn't supported and 'c' is less noisy than the default
language: c
env:
  matrix:
    - EMACS=emacs AKA=emacs23
    - EMACS=emacs24
    - EMACS=emacs-snapshot
# matrix:
#   allow_failures:
#     - env: EMACS=emacs-snapshot
before_install:
  - sudo add-apt-repository -y ppa:cassou/emacs
  - sudo apt-get update -qq
  - sudo apt-get install -qq $EMACS
  - curl -fsSkL --retry 10 --retry-delay 10 https://raw.github.com/ohler/ert/c619b56c5bc6a866e33787489545b87d79973205/lisp/emacs-lisp/ert.el -o ert.el
script:
<<<<<<< HEAD
  make clean core contrib
=======
  - make core
  - make test
>>>>>>> 3c112089
<|MERGE_RESOLUTION|>--- conflicted
+++ resolved
@@ -14,9 +14,5 @@
   - sudo apt-get install -qq $EMACS
   - curl -fsSkL --retry 10 --retry-delay 10 https://raw.github.com/ohler/ert/c619b56c5bc6a866e33787489545b87d79973205/lisp/emacs-lisp/ert.el -o ert.el
 script:
-<<<<<<< HEAD
-  make clean core contrib
-=======
   - make core
-  - make test
->>>>>>> 3c112089
+  - make test